--- conflicted
+++ resolved
@@ -10,12 +10,9 @@
 from opensfm import pairs_selection
 from opensfm import pyfeatures
 from opensfm import pygeometry
-<<<<<<< HEAD
 from opensfm.sift_gpu import get_sift_gpu
-=======
 from opensfm.dataset import DataSetBase
 
->>>>>>> 58d0fc32
 
 logger = logging.getLogger(__name__)
 
@@ -252,20 +249,16 @@
                 features_data1.descriptors, features_data2.descriptors, overriden_config
             )
         else:
-<<<<<<< HEAD
-            matches = match_brute_force(f1, f2, overriden_config)
+            matches = match_brute_force(
+                features_data1.descriptors, features_data2.descriptors, overriden_config
+            )
     elif matcher_type == 'SIFT_GPU':
         k1 = data.load_gpu_features(im1)
         k2 = data.load_gpu_features(im2)
         if k1 is None or k2 is None:
-            k1 = feature_loader.instance.create_gpu_keypoints_from_features(p1, f1)
-            k2 = feature_loader.instance.create_gpu_keypoints_from_features(p2, f2)
+            k1 = feature_loader.instance.create_gpu_keypoints_from_features(p1, features_data1.descriptors)
+            k2 = feature_loader.instance.create_gpu_keypoints_from_features(p2, features_data2.descriptors)
         matches = get_sift_gpu().match_images(k1, k2)
-=======
-            matches = match_brute_force(
-                features_data1.descriptors, features_data2.descriptors, overriden_config
-            )
->>>>>>> 58d0fc32
     else:
         raise ValueError("Invalid matcher_type: {}".format(matcher_type))
 
