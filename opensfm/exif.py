--- conflicted
+++ resolved
@@ -3,12 +3,7 @@
 import logging
 import xmltodict as x2d
 from codecs import encode, decode
-<<<<<<< HEAD
 from bs4 import BeautifulSoup
-
-from six import string_types
-=======
->>>>>>> d4e9302e
 
 from opensfm.sensors import sensor_data
 from opensfm import pygeometry
@@ -19,12 +14,9 @@
 inch_in_mm = 25.4
 cm_in_mm = 10
 um_in_mm = 0.001
-<<<<<<< HEAD
-=======
 default_projection = 'perspective'
 maximum_altitude = 1e4
 
->>>>>>> d4e9302e
 
 def eval_frac(value):
     try:
@@ -119,7 +111,6 @@
 
 
 def parse_xmp_string(xmp_str):
-<<<<<<< HEAD
     try:
         return x2d.parse(xmp_str)
     except:
@@ -132,13 +123,6 @@
                 return x2d.parse(xmp_str)
             except:
                 pass
-=======
-    for _ in range(2):
-        try:
-            return x2d.parse(xmp_str)
-        except Exception:
-            xmp_str = unescape_string(xmp_str)
->>>>>>> d4e9302e
     return None
 
 
@@ -152,11 +136,8 @@
     if xmp_start < xmp_end:
         xmp_str = img_str[xmp_start:xmp_end + 12]
         xdict = parse_xmp_string(xmp_str)
-<<<<<<< HEAD
-=======
         if xdict is None:
             return []
->>>>>>> d4e9302e
         xdict = xdict.get('x:xmpmeta', {})
         xdict = xdict.get('rdf:RDF', {})
         xdict = xdict.get('rdf:Description', {})
@@ -267,15 +248,10 @@
         if not mm_per_unit:
             return None
         pixels_per_unit = get_tag_as_float(self.tags, 'EXIF FocalPlaneXResolution')
-<<<<<<< HEAD
-        if pixels_per_unit == 0:
-            return None
-=======
         if pixels_per_unit <= 0:
             pixels_per_unit = get_tag_as_float(self.tags, 'EXIF FocalPlaneYResolution')
             if pixels_per_unit <= 0:
                 return None
->>>>>>> d4e9302e
         units_per_pixel = 1 / pixels_per_unit
         width_in_pixels = self.extract_image_size()[0]
         return width_in_pixels * units_per_pixel * mm_per_unit
@@ -449,7 +425,7 @@
         for tags in self.xmp:
             if 'Camera:BandName' in tags:
                 cbt = tags['Camera:BandName']
-                if isinstance(cbt, string_types):
+                if isinstance(cbt, str):
                     band_name = str(tags['Camera:BandName'])
                     break
                 elif isinstance(cbt, dict):
@@ -585,39 +561,7 @@
         calib = (hard_coded_calibration(metadata)
                  or focal_xy_calibration(metadata)
                  or default_calibration(data))
-<<<<<<< HEAD
-        camera = types.BrownPerspectiveCamera()
-        camera.id = metadata['camera']
-        camera.width = metadata['width']
-        camera.height = metadata['height']
-        camera.projection_type = pt
-        camera.focal_x = calib.get('focal_x', calib.get('focal', 0.0))
-        camera.focal_y = calib.get('focal_y', calib.get('focal', 0.0))
-        camera.c_x = calib.get('c_x', 0.0)
-        camera.c_y = calib.get('c_y', 0.0)
-        camera.k1 = calib.get('k1', 0.0)
-        camera.k2 = calib.get('k2', 0.0)
-        camera.p1 = calib.get('p1', 0.0)
-        camera.p2 = calib.get('p2', 0.0)
-        camera.k3 = calib.get('k3', 0.0)
-        return camera
-    elif pt == 'fisheye':
-        calib = (hard_coded_calibration(metadata)
-                 or focal_ratio_calibration(metadata)
-                 or default_calibration(data))
-        camera = types.FisheyeCamera()
-        camera.id = metadata['camera']
-        camera.width = metadata['width']
-        camera.height = metadata['height']
-        camera.projection_type = pt
-        camera.focal = calib['focal']
-        camera.k1 = calib['k1']
-        camera.k2 = calib['k2']
-        return camera
-    elif pt == 'dual':
-=======
     else:
->>>>>>> d4e9302e
         calib = (hard_coded_calibration(metadata)
                  or focal_ratio_calibration(metadata)
                  or default_calibration(data))
@@ -641,7 +585,7 @@
             calib['focal'], calib['k1'], calib['k2'])
     elif calib_pt == 'brown':
         camera = pygeometry.Camera.create_brown(
-            calib['focal_x'], calib['focal_y'] / calib['focal_x'],
+            calib.get('focal_x', calib.get('focal')), calib.get('focal_y', calib.get('focal')) / calib.get('focal_x', calib.get('focal')),
             [calib['c_x'], calib['c_y']],
             [calib['k1'], calib['k2'], calib['k3'],
              calib['p1'], calib['p2']])
