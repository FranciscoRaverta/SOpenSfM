import datetime
import logging
from codecs import encode, decode
from bs4 import BeautifulSoup
from typing import Tuple

import exifread
import numpy as np
import xmltodict as x2d
from opensfm import pygeometry
from opensfm.dataset_base import DataSetBase
from opensfm.sensors import sensor_data

logger = logging.getLogger(__name__)

inch_in_mm = 25.4
cm_in_mm = 10
um_in_mm = 0.001
default_projection = "perspective"
maximum_altitude = 1e4


def eval_frac(value):
    try:
        return float(value.num) / float(value.den)
    except ZeroDivisionError:
        return None


def gps_to_decimal(values, reference):
    sign = 1 if reference in "NE" else -1
    degrees = eval_frac(values[0])
    minutes = eval_frac(values[1])
    seconds = eval_frac(values[2])
    if degrees is not None and minutes is not None and seconds is not None:
        return sign * (degrees + minutes / 60 + seconds / 3600)
    return None


def get_tag_as_float(tags, key, index=0):
    if key in tags:
        val = tags[key].values[index]
        if isinstance(val, exifread.utils.Ratio):
            ret_val = eval_frac(val)
            if ret_val is None:
                logger.error(
                    'The rational "{2}" of tag "{0:s}" at index {1:d} c'
                    "aused a division by zero error".format(key, index, val)
                )
            return ret_val
        else:
            return float(val)
    else:
        return None


def compute_focal(focal_35, focal, sensor_width, sensor_string) -> Tuple[float, float]:
    if focal_35 is not None and focal_35 > 0:
        focal_ratio = focal_35 / 36.0  # 35mm film produces 36x24mm pictures.
    else:
        if not sensor_width:
            sensor_width = sensor_data().get(sensor_string, None)
        if sensor_width and focal:
            focal_ratio = focal / sensor_width
            focal_35 = 36.0 * focal_ratio
        else:
            focal_35 = 0.0
            focal_ratio = 0.0
    return focal_35, focal_ratio


def sensor_string(make, model):
    if make != "unknown":
        # remove duplicate 'make' information in 'model'
        model = model.replace(make, "")
    return (make.strip() + " " + model.strip()).strip().lower()


def camera_id(exif):
    return camera_id_(
        exif["make"],
        exif["model"],
        exif["width"],
        exif["height"],
        exif["projection_type"],
        exif["focal_ratio"],
        exif["band_name"],
    )


def camera_id_(make, model, width, height, projection_type, focal, band_name):
    if make != "unknown":
        # remove duplicate 'make' information in 'model'
        model = model.replace(make, "")
    return " ".join(
        [
            "v2",
            make.strip(),
            model.strip(),
            str(int(width)),
            str(int(height)),
            projection_type,
            str(float(focal))[:6],
            band_name,
        ]
    ).lower()


def extract_exif_from_file(fileobj, image_size_loader, use_exif_size, name=None):
    exif_data = EXIF(fileobj, image_size_loader, use_exif_size, name=name)
    d = exif_data.extract_exif()
    return d


def unescape_string(s):
    return decode(encode(s, "latin-1", "backslashreplace"), "unicode-escape")


def parse_xmp_string(xmp_str):
    try:
        return x2d.parse(xmp_str)
    except:
        xmp_str = unescape_string(xmp_str)
        try:
            return x2d.parse(xmp_str)
        except:
            xmp_str = str(BeautifulSoup(xmp_str, 'xml'))
            try:
                return x2d.parse(xmp_str)
            except:
                pass
    return None


def get_xmp(fileobj):
    """Extracts XMP metadata from and image fileobj"""
    img_str = str(fileobj.read())
    xmp_start = img_str.find("<x:xmpmeta")
    xmp_end = img_str.find("</x:xmpmeta")

    if xmp_start < xmp_end:
        xmp_str = img_str[xmp_start : xmp_end + 12]
        xdict = parse_xmp_string(xmp_str)
        if xdict is None:
            return []
        xdict = xdict.get("x:xmpmeta", {})
        xdict = xdict.get("rdf:RDF", {})
        xdict = xdict.get("rdf:Description", {})
        if isinstance(xdict, list):
            return xdict
        else:
            return [xdict]
    else:
        return []


def get_gpano_from_xmp(xmp):
    for i in xmp:
        for k in i:
            if "GPano" in k:
                return i
    return {}

def get_pix4d_from_xmp(xmp):
    for i in xmp:
        for k in i:
            if '@Camera:ModelType' in k:
                return i
    return {}


class EXIF:
    def __init__(self, fileobj, image_size_loader, use_exif_size=True, name=None):
        self.image_size_loader = image_size_loader
        self.use_exif_size = use_exif_size
        self.fileobj = fileobj
        self.tags = exifread.process_file(fileobj, details=False)
        fileobj.seek(0)
        self.xmp = get_xmp(fileobj)
        self.fileobj_name = self.fileobj.name if name is None else name

    def extract_image_size(self):
        if (
            self.use_exif_size
            and "EXIF ExifImageWidth" in self.tags
            and "EXIF ExifImageLength" in self.tags
        ):
            width, height = (
                int(self.tags["EXIF ExifImageWidth"].values[0]),
                int(self.tags["EXIF ExifImageLength"].values[0]),
            )
        elif (
            self.use_exif_size
            and "Image ImageWidth" in self.tags
            and "Image ImageLength" in self.tags
        ):
            width, height = (
                int(self.tags["Image ImageWidth"].values[0]),
                int(self.tags["Image ImageLength"].values[0]),
            )
        else:
            height, width = self.image_size_loader()
        return width, height

    def _decode_make_model(self, value):
        """Python 2/3 compatible decoding of make/model field."""
        if hasattr(value, "decode"):
            try:
                return value.decode("utf-8")
            except UnicodeDecodeError:
                return "unknown"
        else:
            return value

    def extract_make(self):
        # Camera make and model
        if "EXIF LensMake" in self.tags:
            make = self.tags["EXIF LensMake"].values
        elif "Image Make" in self.tags:
            make = self.tags["Image Make"].values
        else:
            make = "unknown"
        return self._decode_make_model(make)

    def extract_model(self):
        if "EXIF LensModel" in self.tags:
            model = self.tags["EXIF LensModel"].values
        elif "Image Model" in self.tags:
            model = self.tags["Image Model"].values
        else:
            model = "unknown"
        return self._decode_make_model(model)

    def extract_projection_type(self):
        projections = ['perspective', 'fisheye', 'brown', 'dual', 'equirectangular', 'spherical']

        gpano = get_gpano_from_xmp(self.xmp)
        gpano_projection = gpano.get('GPano:ProjectionType', "").lower()
        if gpano_projection in projections:
            return gpano_projection
        
        pix4d = get_pix4d_from_xmp(self.xmp)
        camera_model = pix4d.get('@Camera:ModelType', "").lower()
        if camera_model in projections:
            return camera_model
       
        return 'brown'

    def extract_focal(self):
        make, model = self.extract_make(), self.extract_model()
        focal_35, focal_ratio = compute_focal(
            get_tag_as_float(self.tags, "EXIF FocalLengthIn35mmFilm"),
            get_tag_as_float(self.tags, "EXIF FocalLength"),
            self.extract_sensor_width(),
            sensor_string(make, model),
        )
        return focal_35, focal_ratio

    def extract_sensor_width(self):
        """Compute sensor with from width and resolution."""
        if (
            "EXIF FocalPlaneResolutionUnit" not in self.tags
            or "EXIF FocalPlaneXResolution" not in self.tags
        ):
            return None
        resolution_unit = self.tags["EXIF FocalPlaneResolutionUnit"].values[0]
        mm_per_unit = self.get_mm_per_unit(resolution_unit)
        if not mm_per_unit:
            return None
        pixels_per_unit = get_tag_as_float(self.tags, "EXIF FocalPlaneXResolution")
        if pixels_per_unit <= 0:
            pixels_per_unit = get_tag_as_float(self.tags, "EXIF FocalPlaneYResolution")
            if pixels_per_unit <= 0:
                return None
        units_per_pixel = 1 / pixels_per_unit
        width_in_pixels = self.extract_image_size()[0]
        return width_in_pixels * units_per_pixel * mm_per_unit

    def get_mm_per_unit(self, resolution_unit):
        """Length of a resolution unit in millimeters.

        Uses the values from the EXIF specs in
        https://www.sno.phy.queensu.ca/~phil/exiftool/TagNames/EXIF.html

        Args:
            resolution_unit: the resolution unit value given in the EXIF
        """
        if resolution_unit == 2:  # inch
            return inch_in_mm
        elif resolution_unit == 3:  # cm
            return cm_in_mm
        elif resolution_unit == 4:  # mm
            return 1
        elif resolution_unit == 5:  # um
            return um_in_mm
        else:
            logger.warning(
                "Unknown EXIF resolution unit value: {}".format(resolution_unit)
            )
            return None

    def extract_orientation(self):
        orientation = 1
        if "Image Orientation" in self.tags:
            value = self.tags.get("Image Orientation").values[0]
            if type(value) == int and value != 0:
                orientation = value
        return orientation

    def extract_ref_lon_lat(self):
        if "GPS GPSLatitudeRef" in self.tags:
            reflat = self.tags["GPS GPSLatitudeRef"].values
        else:
            reflat = "N"
        if "GPS GPSLongitudeRef" in self.tags:
            reflon = self.tags["GPS GPSLongitudeRef"].values
        else:
            reflon = "E"
        return reflon, reflat

    def extract_dji_lon_lat(self):
        lon = self.xmp[0]["@drone-dji:Longitude"]
        lat = self.xmp[0]["@drone-dji:Latitude"]
        lon_number = float(lon[1:])
        lat_number = float(lat[1:])
        lon_number = lon_number if lon[0] == "+" else -lon_number
        lat_number = lat_number if lat[0] == "+" else -lat_number
        return lon_number, lat_number

    def extract_dji_altitude(self):
        return float(self.xmp[0]["@drone-dji:AbsoluteAltitude"])

    def has_xmp(self):
        return len(self.xmp) > 0

    def has_dji_latlon(self):
        return (
            self.has_xmp()
            and "@drone-dji:Latitude" in self.xmp[0]
            and "@drone-dji:Longitude" in self.xmp[0]
        )

    def has_dji_altitude(self):
        return self.has_xmp() and "@drone-dji:AbsoluteAltitude" in self.xmp[0]

    def extract_lon_lat(self):
        if self.has_dji_latlon():
            lon, lat = self.extract_dji_lon_lat()
        elif "GPS GPSLatitude" in self.tags:
            reflon, reflat = self.extract_ref_lon_lat()
            lat = gps_to_decimal(self.tags["GPS GPSLatitude"].values, reflat)
            lon = gps_to_decimal(self.tags["GPS GPSLongitude"].values, reflon)
        else:
            lon, lat = None, None
        return lon, lat

    def extract_altitude(self):
        if self.has_dji_altitude():
            altitude = self.extract_dji_altitude()
        elif "GPS GPSAltitude" in self.tags:
            alt_value = self.tags["GPS GPSAltitude"].values[0]
            if isinstance(alt_value, exifread.utils.Ratio):
                altitude = eval_frac(alt_value)
            elif isinstance(alt_value, int):
                altitude = float(alt_value)
            else:
                altitude = None

            # Check if GPSAltitudeRef is equal to 1, which means GPSAltitude should be negative, reference: http://www.exif.org/Exif2-2.PDF#page=53
            if (
                "GPS GPSAltitudeRef" in self.tags
                and self.tags["GPS GPSAltitudeRef"].values[0] == 1
                and altitude is not None
            ):
                altitude = -altitude
        else:
            altitude = None
        return altitude

    def extract_dop(self):
        if "GPS GPSDOP" in self.tags:
            dop = eval_frac(self.tags["GPS GPSDOP"].values[0])
        else:
            dop = None
        return dop

    def extract_geo(self):
        altitude = self.extract_altitude()
        dop = self.extract_dop()
        lon, lat = self.extract_lon_lat()
        d = {}

        if lon is not None and lat is not None:
            d["latitude"] = lat
            d["longitude"] = lon
        if altitude is not None:
            d["altitude"] = min([maximum_altitude, altitude])
        if dop is not None:
            d["dop"] = dop
        return d

    def extract_capture_time(self):
        if (
            "GPS GPSDate" in self.tags
            and "GPS GPSTimeStamp" in self.tags  # Actually GPSDateStamp
        ):
            try:
                hours = int(get_tag_as_float(self.tags, "GPS GPSTimeStamp", 0))
                minutes = int(get_tag_as_float(self.tags, "GPS GPSTimeStamp", 1))
                seconds = get_tag_as_float(self.tags, "GPS GPSTimeStamp", 2)
                gps_timestamp_string = "{0:s} {1:02d}:{2:02d}:{3:02f}".format(
                    self.tags["GPS GPSDate"].values, hours, minutes, seconds
                )
                return (
                    datetime.datetime.strptime(
                        gps_timestamp_string, "%Y:%m:%d %H:%M:%S.%f"
                    )
                    - datetime.datetime(1970, 1, 1)
                ).total_seconds()
            except (TypeError, ValueError):
                logger.info(
                    'The GPS time stamp in image file "{0:s}" is invalid. '
                    "Falling back to DateTime*".format(self.fileobj_name)
                )

        time_strings = [
            ("EXIF DateTimeOriginal", "EXIF SubSecTimeOriginal", "EXIF Tag 0x9011"),
            ("EXIF DateTimeDigitized", "EXIF SubSecTimeDigitized", "EXIF Tag 0x9012"),
            ("Image DateTime", "Image SubSecTime", "Image Tag 0x9010"),
        ]
        for datetime_tag, subsec_tag, offset_tag in time_strings:
            if datetime_tag in self.tags:
                date_time = self.tags[datetime_tag].values
                if subsec_tag in self.tags:
                    subsec_time = self.tags[subsec_tag].values
                else:
                    subsec_time = "0"
                try:
                    s = "{0:s}.{1:s}".format(date_time, subsec_time)
                    d = datetime.datetime.strptime(s, "%Y:%m:%d %H:%M:%S.%f")
                except ValueError:
                    logger.debug(
                        'The "{1:s}" time stamp or "{2:s}" tag is invalid in '
                        'image file "{0:s}"'.format(
                            self.fileobj_name, datetime_tag, subsec_tag
                        )
                    )
                    continue
                # Test for OffsetTimeOriginal | OffsetTimeDigitized | OffsetTime
                if offset_tag in self.tags:
                    offset_time = self.tags[offset_tag].values
                    try:
                        d += datetime.timedelta(
                            hours=-int(offset_time[0:3]), minutes=int(offset_time[4:6])
                        )
                    except (TypeError, ValueError):
                        logger.debug(
                            'The "{0:s}" time zone offset in image file "{1:s}"'
                            " is invalid".format(offset_tag, self.fileobj_name)
                        )
                        logger.debug(
                            'Naively assuming UTC on "{0:s}" in image file '
                            '"{1:s}"'.format(datetime_tag, self.fileobj.name))

                return (d - datetime.datetime(1970, 1, 1)).total_seconds()
        logger.info(
            'Image file "{0:s}" has no valid time stamp'.format(self.fileobj_name)
        )
        return 0.0

    def extract_band_name(self):
        band_name = "RGB"

        for tags in self.xmp:
            if 'Camera:BandName' in tags:
                cbt = tags['Camera:BandName']
                if isinstance(cbt, str):
                    band_name = str(tags['Camera:BandName'])
                    break
                elif isinstance(cbt, dict):
                    items = cbt.get('rdf:Seq', {}).get('rdf:li', {})
                    if items:
                        band_name = " ".join(items)
                        break

        return band_name.replace(" ", "")

    def extract_exif(self):
        width, height = self.extract_image_size()
        projection_type = self.extract_projection_type()
        focal_35, focal_ratio = self.extract_focal()
        make, model = self.extract_make(), self.extract_model()
        orientation = self.extract_orientation()
        geo = self.extract_geo()
        capture_time = self.extract_capture_time()
        band_name = self.extract_band_name()

        d = {
            'make': make,
            'model': model,
            'width': width,
            'height': height,
            'projection_type': projection_type,
            'focal_ratio': focal_ratio,
            'orientation': orientation,
            'capture_time': capture_time,
            'gps': geo,
            'band_name': band_name
        }
        d["camera"] = camera_id(d)
        return d


def hard_coded_calibration(exif):
    focal = exif["focal_ratio"]
    fmm35 = int(round(focal * 36.0))
    make = exif["make"].strip().lower()
    model = exif["model"].strip().lower()
    if "gopro" in make:
        if fmm35 == 20:
            # GoPro Hero 3, 7MP medium
            return {"focal": focal, "k1": -0.37, "k2": 0.28}
        elif fmm35 == 15:
            # GoPro Hero 3, 7MP wide
            # "v2 gopro hero3+ black edition 3000 2250 perspective 0.4166"
            return {"focal": 0.466, "k1": -0.195, "k2": 0.030}
        elif fmm35 == 23:
            # GoPro Hero 2, 5MP medium
            return {"focal": focal, "k1": -0.38, "k2": 0.24}
        elif fmm35 == 16:
            # GoPro Hero 2, 5MP wide
            return {"focal": focal, "k1": -0.39, "k2": 0.22}
    elif "bullet5s" in make:
        return {"focal": 0.57, "k1": -0.30, "k2": 0.06}
    elif "garmin" == make:
        if "virb" == model:
            # "v2 garmin virb 4608 3456 perspective 0"
            return {"focal": 0.5, "k1": -0.08, "k2": 0.005}
        elif "virbxe" == model:
            # "v2 garmin virbxe 3477 1950 perspective 0.3888"
            # "v2 garmin virbxe 1600 1200 perspective 0.3888"
            # "v2 garmin virbxe 4000 3000 perspective 0.3888"
            # Calibration when using camera's undistortion
            return {"focal": 0.466, "k1": -0.08, "k2": 0.0}
            # Calibration when not using camera's undistortion
            # return {'focal': 0.466, 'k1': -0.195, 'k2'; 0.030}
    elif "drift" == make:
        if "ghost s" == model:
            return {"focal": 0.47, "k1": -0.22, "k2": 0.03}
    elif "xiaoyi" in make:
        return {"focal": 0.5, "k1": -0.19, "k2": 0.028}
    elif "geo" == make and "frames" == model:
        return {"focal": 0.5, "k1": -0.24, "k2": 0.04}
    elif "sony" == make:
        if "hdr-as200v" == model:
            return {"focal": 0.55, "k1": -0.30, "k2": 0.08}
        elif "hdr-as300" in model:
            return {"focal": 0.3958, "k1": -0.1496, "k2": 0.0201}
    elif "PARROT" == make:
        if "Bebop 2" == model:
            return {"focal": 0.36666666666666666}


def focal_ratio_calibration(exif):
    if exif.get("focal_ratio"):
        return {
            "focal": exif["focal_ratio"],
            "k1": 0.0,
            "k2": 0.0,
            "p1": 0.0,
            "p2": 0.0,
            "k3": 0.0,
        }


def focal_xy_calibration(exif):
    focal = exif.get("focal_x", exif.get("focal_ratio"))
    if focal:
        return {
            "focal_x": focal,
            "focal_y": focal,
            "c_x": exif.get("c_x", 0.0),
            "c_y": exif.get("c_y", 0.0),
            "k1": 0.0,
            "k2": 0.0,
            "p1": 0.0,
            "p2": 0.0,
            "k3": 0.0,
            "k4": 0.0,
            "k5": 0.0,
            "k6": 0.0,
            "s0": 0.0,
            "s1": 0.0,
            "s2": 0.0,
            "s3": 0.0,
        }


def default_calibration(data: DataSetBase):
    return {
        "focal": data.config["default_focal_prior"],
        "focal_x": data.config["default_focal_prior"],
        "focal_y": data.config["default_focal_prior"],
        "c_x": 0.0,
        "c_y": 0.0,
        "k1": 0.0,
        "k2": 0.0,
        "p1": 0.0,
        "p2": 0.0,
        "k3": 0.0,
        "k4": 0.0,
        "k5": 0.0,
        "k6": 0.0,
        "s0": 0.0,
        "s1": 0.0,
        "s2": 0.0,
        "s3": 0.0,
    }


def calibration_from_metadata(metadata, data: DataSetBase):
    """Finds the best calibration in one of the calibration sources."""
    pt = metadata.get("projection_type", default_projection).lower()
    if (
        pt == "brown"
        or pt == "fisheye_opencv"
        or pt == "radial"
        or pt == "simple_radial"
        or pt == "fisheye62"
        or pt == "fisheye624"
    ):
        calib = (
            hard_coded_calibration(metadata)
            or focal_xy_calibration(metadata)
            or default_calibration(data)
        )
    else:
        calib = (
            hard_coded_calibration(metadata)
            or focal_ratio_calibration(metadata)
            or default_calibration(data)
        )
    calib["projection_type"] = pt
    return calib


def camera_from_exif_metadata(
    metadata, data: DataSetBase, calibration_func=calibration_from_metadata
):
    """
    Create a camera object from exif metadata and the calibration
    function that turns metadata into usable calibration parameters.
    """

    calib = calibration_func(metadata, data)
    calib_pt = calib.get("projection_type", default_projection).lower()

    camera = None
    if calib_pt == "perspective":
        camera = pygeometry.Camera.create_perspective(
            calib["focal"], calib["k1"], calib["k2"]
        )
    elif calib_pt == "brown":
        camera = pygeometry.Camera.create_brown(
<<<<<<< HEAD
            calib.get('focal_x', calib.get('focal')), calib.get('focal_y', calib.get('focal')) / calib.get('focal_x', calib.get('focal')),
            [calib.get('c_x', 0.0), calib.get('c_y', 0.0)],
            [calib.get('k1', 0.0), calib.get('k2', 0.0), calib.get('k3', 0.0),
             calib.get('p1', 0.0), calib.get('p2', 0.0)])
    elif calib_pt == 'fisheye':
=======
            calib["focal_x"],
            calib["focal_y"] / calib["focal_x"],
            np.array([calib["c_x"], calib["c_y"]]),
            np.array([calib["k1"], calib["k2"], calib["k3"], calib["p1"], calib["p2"]]),
        )
    elif calib_pt == "fisheye":
>>>>>>> e5d23eb8
        camera = pygeometry.Camera.create_fisheye(
            calib["focal"], calib["k1"], calib["k2"]
        )
    elif calib_pt == "fisheye_opencv":
        camera = pygeometry.Camera.create_fisheye_opencv(
            calib["focal_x"],
            calib["focal_y"] / calib["focal_x"],
            np.array([calib["c_x"], calib["c_y"]]),
            np.array([calib["k1"], calib["k2"], calib["k3"], calib["k4"]]),
        )
    elif calib_pt == "fisheye62":
        camera = pygeometry.Camera.create_fisheye62(
            calib["focal_x"],
            calib["focal_y"] / calib["focal_x"],
            np.array([calib["c_x"], calib["c_y"]]),
            np.array(
                [
                    calib["k1"],
                    calib["k2"],
                    calib["k3"],
                    calib["k4"],
                    calib["k5"],
                    calib["k6"],
                    calib["p1"],
                    calib["p2"],
                ]
            ),
        )
    elif calib_pt == "fisheye624":
        camera = pygeometry.Camera.create_fisheye624(
            calib["focal_x"],
            calib["focal_y"] / calib["focal_x"],
            np.array([calib["c_x"], calib["c_y"]]),
            np.array(
                [
                    calib["k1"],
                    calib["k2"],
                    calib["k3"],
                    calib["k4"],
                    calib["k5"],
                    calib["k6"],
                    calib["p1"],
                    calib["p2"],
                    calib["s0"],
                    calib["s1"],
                    calib["s2"],
                    calib["s3"],
                ]
            ),
        )
    elif calib_pt == "radial":
        camera = pygeometry.Camera.create_radial(
            calib["focal_x"],
            calib["focal_y"] / calib["focal_x"],
            np.array([calib["c_x"], calib["c_y"]]),
            np.array([calib["k1"], calib["k2"]]),
        )
    elif calib_pt == "simple_radial":
        camera = pygeometry.Camera.create_simple_radial(
            calib["focal_x"],
            calib["focal_y"] / calib["focal_x"],
            np.array([calib["c_x"], calib["c_y"]]),
            calib["k1"],
        )
    elif calib_pt == "dual":
        camera = pygeometry.Camera.create_dual(
            calib["transition"], calib["focal"], calib["k1"], calib["k2"]
        )
    elif pygeometry.Camera.is_panorama(calib_pt):
        camera = pygeometry.Camera.create_spherical()
    else:
        raise ValueError("Unknown projection type: {}".format(calib_pt))

    camera.id = metadata["camera"]
    camera.width = int(metadata["width"])
    camera.height = int(metadata["height"])
    return camera<|MERGE_RESOLUTION|>--- conflicted
+++ resolved
@@ -662,20 +662,11 @@
         )
     elif calib_pt == "brown":
         camera = pygeometry.Camera.create_brown(
-<<<<<<< HEAD
             calib.get('focal_x', calib.get('focal')), calib.get('focal_y', calib.get('focal')) / calib.get('focal_x', calib.get('focal')),
-            [calib.get('c_x', 0.0), calib.get('c_y', 0.0)],
-            [calib.get('k1', 0.0), calib.get('k2', 0.0), calib.get('k3', 0.0),
-             calib.get('p1', 0.0), calib.get('p2', 0.0)])
+            np.array([calib.get('c_x', 0.0), calib.get('c_y', 0.0)]),
+            np.array([calib.get('k1', 0.0), calib.get('k2', 0.0), calib.get('k3', 0.0), calib.get('p1', 0.0), calib.get('p2', 0.0)])
+        )
     elif calib_pt == 'fisheye':
-=======
-            calib["focal_x"],
-            calib["focal_y"] / calib["focal_x"],
-            np.array([calib["c_x"], calib["c_y"]]),
-            np.array([calib["k1"], calib["k2"], calib["k3"], calib["p1"], calib["p2"]]),
-        )
-    elif calib_pt == "fisheye":
->>>>>>> e5d23eb8
         camera = pygeometry.Camera.create_fisheye(
             calib["focal"], calib["k1"], calib["k2"]
         )
