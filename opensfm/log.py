--- conflicted
+++ resolved
@@ -7,11 +7,7 @@
 
 def setup():
     logging.basicConfig(
-<<<<<<< HEAD
         format="%(asctime)s %(levelname)s: %(message)s", level=logging.DEBUG, force=True
-    )
-=======
-        format="%(asctime)s %(levelname)s: %(message)s", level=logging.DEBUG
     )
 
 
@@ -32,5 +28,4 @@
     if not lines:
         return None
     available_mem = int(lines[1].split()[6])
-    return available_mem
->>>>>>> 58d0fc32
+    return available_mem