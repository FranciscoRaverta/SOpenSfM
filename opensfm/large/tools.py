import itertools
import logging
from collections import namedtuple
from functools import lru_cache
from typing import Dict, List, Tuple

import cv2
import networkx as nx
from networkx.classes.reportviews import EdgeView
import numpy as np
import scipy.spatial as spatial
import vmem
import copy
import sys
from collections import namedtuple
from networkx.algorithms import bipartite
<<<<<<< HEAD
from opensfm.large.lru_cache import lru_cache

from opensfm import align
from opensfm import context
from opensfm import dataset
from opensfm import geo
from opensfm import multiview
from opensfm import pybundle
from opensfm import reconstruction
=======
from opensfm import (
    align,
    context,
    dataset,
    geo,
    multiview,
    pybundle,
    reconstruction,
    types,
    pymap,
)
>>>>>>> 379962a4

logger: logging.Logger = logging.getLogger(__name__)


PartialReconstruction = namedtuple("PartialReconstruction", ["submodel_path", "index"])


def kmeans(
    samples, nclusters, max_iter: int = 100, attempts: int = 20
) -> Tuple[np.ndarray, np.ndarray]:
    criteria = (cv2.TERM_CRITERIA_MAX_ITER, max_iter, 1.0)
    flags = cv2.KMEANS_PP_CENTERS

    if context.OPENCV3:
        return cv2.kmeans(samples, nclusters, None, criteria, attempts, flags)
    else:
        return cv2.kmeans(samples, nclusters, criteria, attempts, flags)


def add_cluster_neighbors(
    positions, labels, centers, max_distance
) -> List[List[np.ndarray]]:
    reflla = np.mean(positions, 0)
    reference = geo.TopocentricConverter(reflla[0], reflla[1], 0)

    topocentrics = []
    for position in positions:
        x, y, z = reference.to_topocentric(position[0], position[1], 0)
        topocentrics.append([x, y])

    topocentrics = np.array(topocentrics)
    topo_tree = spatial.cKDTree(topocentrics)

    clusters = []
    for label in np.arange(centers.shape[0]):
        cluster_indices = np.where(labels == label)[0]

        neighbors = []
        for i in cluster_indices:
            neighbors.extend(topo_tree.query_ball_point(topocentrics[i], max_distance))

        cluster = list(np.union1d(cluster_indices, neighbors))
        clusters.append(cluster)

    return clusters


def connected_reconstructions(reconstruction_shots) -> EdgeView:
    g = nx.Graph()
    for r in reconstruction_shots:
        g.add_node(r, bipartite=0)
        for shot_id in reconstruction_shots[r]:
            g.add_node(shot_id, bipartite=1)
            g.add_edge(r, shot_id)

    p = bipartite.projected_graph(g, reconstruction_shots.keys())

    return p.edges()


def scale_matrix(covariance: np.ndarray) -> np.ndarray:
    try:
        L = np.linalg.cholesky(covariance)
    except Exception:
        logger.error(
            "Could not compute Cholesky of covariance matrix {}".format(covariance)
        )

        d = np.diag(np.diag(covariance).clip(1e-8, None))
        L = np.linalg.cholesky(d)

    return np.linalg.inv(L)


def invert_similarity(
    s: float, A: np.ndarray, b: np.ndarray
) -> Tuple[float, np.ndarray, float]:
    s_inv = 1 / s
    A_inv = A.T
    b_inv = -s_inv * A_inv.dot(b)

    return s_inv, A_inv, b_inv


def partial_reconstruction_name(key) -> str:
    return str(key.submodel_path) + "_index" + str(key.index)


def add_camera_constraints_soft(ra, reconstruction_shots, reconstruction_name) -> None:
    added_shots = set()
    for key in reconstruction_shots:
        shots = reconstruction_shots[key]
        rec_name = reconstruction_name(key)
        ra.add_reconstruction(rec_name, 0, 0, 0, 0, 0, 0, 1, False)
        for shot_id in shots:
            shot = shots[shot_id]
            shot_name = str(shot_id)

            R = shot.pose.rotation
            t = shot.pose.translation

            if shot_id not in added_shots:
                ra.add_shot(shot_name, R[0], R[1], R[2], t[0], t[1], t[2], False)

                gps = shot.metadata.gps_position.value
                gps_sd = shot.metadata.gps_accuracy.value

                ra.add_absolute_position_constraint(
                    shot_name, gps[0], gps[1], gps[2], gps_sd
                )

                added_shots.add(shot_id)

            covariance = np.diag([1e-5, 1e-5, 1e-5, 1e-2, 1e-2, 1e-2])
            sm = scale_matrix(covariance)
            rmc = pybundle.RARelativeMotionConstraint(
                rec_name, shot_name, R[0], R[1], R[2], t[0], t[1], t[2]
            )

            for i in range(6):
                for j in range(6):
                    rmc.set_scale_matrix(i, j, sm[i, j])

            ra.add_relative_motion_constraint(rmc)


def add_camera_constraints_hard(
    ra, reconstruction_shots, reconstruction_name, add_common_camera_constraint
) -> None:
    for key in reconstruction_shots:
        shots = reconstruction_shots[key]
        rec_name = reconstruction_name(key)
        ra.add_reconstruction(rec_name, 0, 0, 0, 0, 0, 0, 1, False)
        for shot_id in shots:
            shot = shots[shot_id]
            shot_name = rec_name + str(shot_id)

            R = shot.pose.rotation
            t = shot.pose.translation
            ra.add_shot(shot_name, R[0], R[1], R[2], t[0], t[1], t[2], True)

            gps = shot.metadata.gps_position.value
            gps_sd = shot.metadata.gps_accuracy.value
            ra.add_relative_absolute_position_constraint(
                rec_name, shot_name, gps[0], gps[1], gps[2], gps_sd
            )

    if add_common_camera_constraint:
        connections = connected_reconstructions(reconstruction_shots)
        for connection in connections:
            rec_name1 = reconstruction_name(connection[0])
            rec_name2 = reconstruction_name(connection[1])

            shots1 = reconstruction_shots[connection[0]]
            shots2 = reconstruction_shots[connection[1]]

            common_images = set(shots1.keys()).intersection(shots2.keys())
            for image in common_images:
                ra.add_common_camera_constraint(
                    rec_name1,
                    rec_name1 + str(image),
                    rec_name2,
                    rec_name2 + str(image),
                    1,
                    0.1,
                )


<<<<<<< HEAD
@lru_cache(use_memory_up_to=vmem.virtual_memory().available * 0.9)
def load_reconstruction(path, index):
=======
@lru_cache(25)
def load_reconstruction(
    path, index
) -> Tuple[str, Tuple[types.Reconstruction, pymap.TracksManager]]:
>>>>>>> 379962a4
    d1 = dataset.DataSet(path)
    r1 = d1.load_reconstruction()[index]
    g1 = d1.load_tracks_manager()
    return (path + ("_%s" % index)), (r1, g1)


def add_point_constraints(ra, reconstruction_shots, reconstruction_name) -> None:
    connections = connected_reconstructions(reconstruction_shots)
    for connection in connections:

        i1, (r1, g1) = load_reconstruction(
            connection[0].submodel_path, connection[0].index
        )
        i2, (r2, g2) = load_reconstruction(
            connection[1].submodel_path, connection[1].index
        )

        rec_name1 = reconstruction_name(connection[0])
        rec_name2 = reconstruction_name(connection[1])

        scale_treshold = 1.3
        treshold_in_meter = 0.3
        minimum_inliers = 20
        status, T, inliers = reconstruction.resect_reconstruction(
            r1, r2, g1, g2, treshold_in_meter, minimum_inliers
        )
        if not status:
            continue

        s, R, t = multiview.decompose_similarity_transform(T)
        if (
            s > scale_treshold
            or s < (1.0 / scale_treshold)
            or len(inliers) < minimum_inliers
        ):
            continue

        for t1, t2 in inliers:
            c1 = r1.points[t1].coordinates
            c2 = r2.points[t2].coordinates

            ra.add_common_point_constraint(
                rec_name1, c1[0], c1[1], c1[2], rec_name2, c2[0], c2[1], c2[2], 1e-1
            )


def load_reconstruction_shots(meta_data) -> Dict[str, pymap.Shot]:
    reconstruction_shots = {}
    for submodel_path in meta_data.get_submodel_paths():
        data = dataset.DataSet(submodel_path)
        if not data.reconstruction_exists():
            continue

        reconstruction = data.load_reconstruction()
        for index, partial_reconstruction in enumerate(reconstruction):
            key = PartialReconstruction(submodel_path, index)
            reconstruction_shots[key] = partial_reconstruction.shots

    return reconstruction_shots


def align_reconstructions(
    reconstruction_shots,
    reconstruction_name,
    use_points_constraints,
    camera_constraint_type: str = "soft_camera_constraint",
) -> Dict[str, Tuple[float, np.ndarray, float]]:
    ra = pybundle.ReconstructionAlignment()

    if camera_constraint_type == "soft_camera_constraint":
        add_camera_constraints_soft(ra, reconstruction_shots, reconstruction_name)
    if camera_constraint_type == "hard_camera_constraint":
        add_camera_constraints_hard(ra, reconstruction_shots, reconstruction_name, True)
    if use_points_constraints:
        add_point_constraints(ra, reconstruction_shots, reconstruction_name)

    logger.info("Running alignment")
    ra.run()
    logger.info(ra.brief_report())

    transformations = {}
    for key in reconstruction_shots:
        rec_name = reconstruction_name(key)
        r = ra.get_reconstruction(rec_name)
        s = r.scale
        A = cv2.Rodrigues(np.array([r.rx, r.ry, r.rz]))[0]
        b = np.array([r.tx, r.ty, r.tz])
        transformations[key] = invert_similarity(s, A, b)

    return transformations


def apply_transformations(transformations) -> None:
    submodels = itertools.groupby(
        sorted(transformations.keys(), key=lambda key: key.submodel_path),
        lambda key: key.submodel_path,
    )
    for submodel_path, keys in submodels:
        data = dataset.DataSet(submodel_path)
        if not data.reconstruction_exists():
            continue

        reconstruction = data.load_reconstruction()
        for key in keys:
            partial_reconstruction = reconstruction[key.index]
            s, A, b = transformations[key]
            align.apply_similarity(partial_reconstruction, s, A, b)

        data.save_reconstruction(reconstruction, "reconstruction.aligned.json")<|MERGE_RESOLUTION|>--- conflicted
+++ resolved
@@ -14,17 +14,8 @@
 import sys
 from collections import namedtuple
 from networkx.algorithms import bipartite
-<<<<<<< HEAD
 from opensfm.large.lru_cache import lru_cache
 
-from opensfm import align
-from opensfm import context
-from opensfm import dataset
-from opensfm import geo
-from opensfm import multiview
-from opensfm import pybundle
-from opensfm import reconstruction
-=======
 from opensfm import (
     align,
     context,
@@ -36,7 +27,6 @@
     types,
     pymap,
 )
->>>>>>> 379962a4
 
 logger: logging.Logger = logging.getLogger(__name__)
 
@@ -205,15 +195,10 @@
                 )
 
 
-<<<<<<< HEAD
 @lru_cache(use_memory_up_to=vmem.virtual_memory().available * 0.9)
-def load_reconstruction(path, index):
-=======
-@lru_cache(25)
 def load_reconstruction(
     path, index
 ) -> Tuple[str, Tuple[types.Reconstruction, pymap.TracksManager]]:
->>>>>>> 379962a4
     d1 = dataset.DataSet(path)
     r1 = d1.load_reconstruction()[index]
     g1 = d1.load_tracks_manager()
