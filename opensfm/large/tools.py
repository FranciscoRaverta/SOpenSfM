import cv2
import itertools
import logging
import networkx as nx
import numpy as np
import scipy.spatial as spatial
import psutil

from collections import namedtuple
from networkx.algorithms import bipartite
<<<<<<< HEAD
from opensfm.large.lru_cache import lru_cache
=======
from functools import lru_cache
>>>>>>> d4e9302e

from opensfm import align
from opensfm import context
from opensfm import pybundle
from opensfm import dataset
from opensfm import geo
from opensfm import reconstruction
from opensfm import multiview

logger = logging.getLogger(__name__)


PartialReconstruction = namedtuple("PartialReconstruction", ["submodel_path", "index"])


def kmeans(samples, nclusters, max_iter=100, attempts=20):
    criteria = (cv2.TERM_CRITERIA_MAX_ITER, max_iter, 1.0)
    flags = cv2.KMEANS_PP_CENTERS

    if context.OPENCV3:
        return cv2.kmeans(samples, nclusters, None, criteria, attempts, flags)
    else:
        return cv2.kmeans(samples, nclusters, criteria, attempts, flags)


def add_cluster_neighbors(positions, labels, centers, max_distance):
    reflla = np.mean(positions, 0)
    reference = geo.TopocentricConverter(reflla[0], reflla[1], 0)

    topocentrics = []
    for position in positions:
        x, y, z = reference.to_topocentric(position[0], position[1], 0)
        topocentrics.append([x, y])

    topocentrics = np.array(topocentrics)
    topo_tree = spatial.cKDTree(topocentrics)

    clusters = []
    for label in np.arange(centers.shape[0]):
        cluster_indices = np.where(labels == label)[0]

        neighbors = []
        for i in cluster_indices:
            neighbors.extend(
                topo_tree.query_ball_point(topocentrics[i], max_distance))

        cluster = list(np.union1d(cluster_indices, neighbors))
        clusters.append(cluster)

    return clusters


def connected_reconstructions(reconstruction_shots):
    g = nx.Graph()
    for r in reconstruction_shots:
        g.add_node(r, bipartite=0)
        for shot_id in reconstruction_shots[r]:
            g.add_node(shot_id, bipartite=1)
            g.add_edge(r, shot_id)

    p = bipartite.projected_graph(g, reconstruction_shots.keys())

    return p.edges()


def scale_matrix(covariance):
    try:
        L = np.linalg.cholesky(covariance)
    except Exception as e:
        logger.error(
            'Could not compute Cholesky of covariance matrix {}'
                .format(covariance))

        d = np.diag(np.diag(covariance).clip(1e-8, None))
        L = np.linalg.cholesky(d)

    return np.linalg.inv(L)


def invert_similarity(s, A, b):
    s_inv = 1 / s
    A_inv = A.T
    b_inv = -s_inv * A_inv.dot(b)

    return s_inv, A_inv, b_inv


def partial_reconstruction_name(key):
    return str(key.submodel_path) + "_index" + str(key.index)


def add_camera_constraints_soft(ra, reconstruction_shots, reconstruction_name):
    added_shots = set()
    for key in reconstruction_shots:
        shots = reconstruction_shots[key]
        rec_name = reconstruction_name(key)
        ra.add_reconstruction(rec_name, 0, 0, 0, 0, 0, 0, 1, False)
        for shot_id in shots:
            shot = shots[shot_id]
            shot_name = str(shot_id)

            R = shot.pose.rotation
            t = shot.pose.translation

            if shot_id not in added_shots:
                ra.add_shot(shot_name, R[0], R[1], R[2],
                            t[0], t[1], t[2], False)

                gps = shot.metadata.gps_position.value
                gps_sd = shot.metadata.gps_accuracy.value

                ra.add_absolute_position_constraint(
                        shot_name, gps[0], gps[1], gps[2], gps_sd)

                added_shots.add(shot_id)

            covariance = np.diag([1e-5, 1e-5, 1e-5, 1e-2, 1e-2, 1e-2])
            sm = scale_matrix(covariance)
            rmc = pybundle.RARelativeMotionConstraint(
                   rec_name, shot_name, R[0], R[1], R[2], t[0], t[1], t[2])

            for i in range(6):
                for j in range(6):
                    rmc.set_scale_matrix(i, j, sm[i, j])

            ra.add_relative_motion_constraint(rmc)


def add_camera_constraints_hard(ra, reconstruction_shots,
                                reconstruction_name,
                                add_common_camera_constraint):
    for key in reconstruction_shots:
        shots = reconstruction_shots[key]
        rec_name = reconstruction_name(key)
        ra.add_reconstruction(rec_name, 0, 0, 0, 0, 0, 0, 1, False)
        for shot_id in shots:
            shot = shots[shot_id]
            shot_name = rec_name + str(shot_id)

            R = shot.pose.rotation
            t = shot.pose.translation
            ra.add_shot(shot_name, R[0], R[1], R[2],
                        t[0], t[1], t[2], True)

            gps = shot.metadata.gps_position.value
            gps_sd = shot.metadata.gps_accuracy.value
            ra.add_relative_absolute_position_constraint(
                rec_name, shot_name, gps[0], gps[1], gps[2], gps_sd)

    if add_common_camera_constraint:
        connections = connected_reconstructions(reconstruction_shots)
        for connection in connections:
            rec_name1 = reconstruction_name(connection[0])
            rec_name2 = reconstruction_name(connection[1])

            shots1 = reconstruction_shots[connection[0]]
            shots2 = reconstruction_shots[connection[1]]

            common_images = set(shots1.keys()).intersection(shots2.keys())
            for image in common_images:
                ra.add_common_camera_constraint(rec_name1, rec_name1 +
                                                str(image),
                                                rec_name2, rec_name2 +
                                                str(image),
                                                1, 0.1)

@lru_cache(use_memory_up_to=psutil.virtual_memory().available * 0.9)
def load_reconstruction(path, index):
    d1 = dataset.DataSet(path)
    r1 = d1.load_reconstruction()[index]
    g1 = d1.load_tracks_manager()
    return (path + ("_%s" % index)), (r1, g1)


def add_point_constraints(ra, reconstruction_shots, reconstruction_name):
    connections = connected_reconstructions(reconstruction_shots)
    for connection in connections:

        i1, (r1, g1) = load_reconstruction(
            connection[0].submodel_path, connection[0].index)
        i2, (r2, g2) = load_reconstruction(
            connection[1].submodel_path, connection[1].index)

        rec_name1 = reconstruction_name(connection[0])
        rec_name2 = reconstruction_name(connection[1])

        scale_treshold = 1.3
        treshold_in_meter = 0.3
        minimum_inliers = 20
        status, T, inliers = reconstruction.resect_reconstruction(
            r1, r2, g1, g2, treshold_in_meter, minimum_inliers)
        if not status:
            continue

        s, R, t = multiview.decompose_similarity_transform(T)
        if s > scale_treshold or s < (1.0/scale_treshold) or \
                len(inliers) < minimum_inliers:
            continue

        for t1, t2 in inliers:
            c1 = r1.points[t1].coordinates
            c2 = r2.points[t2].coordinates

            ra.add_common_point_constraint(
                rec_name1, c1[0], c1[1], c1[2],
                rec_name2, c2[0], c2[1], c2[2],
                1e-1)


def load_reconstruction_shots(meta_data):
    reconstruction_shots = {}
    for submodel_path in meta_data.get_submodel_paths():
        data = dataset.DataSet(submodel_path)
        if not data.reconstruction_exists():
            continue

        reconstruction = data.load_reconstruction()
        for index, partial_reconstruction in enumerate(reconstruction):
            key = PartialReconstruction(submodel_path, index)
            reconstruction_shots[key] = partial_reconstruction.shots

    return reconstruction_shots


def align_reconstructions(reconstruction_shots,
                          reconstruction_name,
                          use_points_constraints,
                          camera_constraint_type='soft_camera_constraint'):
    ra = pybundle.ReconstructionAlignment()

    if camera_constraint_type is 'soft_camera_constraint':
        add_camera_constraints_soft(ra, reconstruction_shots,
                                    reconstruction_name)
    if camera_constraint_type is 'hard_camera_constraint':
        add_camera_constraints_hard(ra, reconstruction_shots,
                                    reconstruction_name, True)
    if use_points_constraints:
        add_point_constraints(ra, reconstruction_shots, reconstruction_name)

    logger.info("Running alignment")
    ra.run()
    logger.info(ra.brief_report())

    transformations = {}
    for key in reconstruction_shots:
        rec_name = reconstruction_name(key)
        r = ra.get_reconstruction(rec_name)
        s = r.scale
        A = cv2.Rodrigues(np.array([r.rx, r.ry, r.rz]))[0]
        b = np.array([r.tx, r.ty, r.tz])
        transformations[key] = invert_similarity(s, A, b)

    return transformations


def apply_transformations(transformations):
    submodels = itertools.groupby(sorted(transformations.keys(), key=lambda key: key.submodel_path), lambda key: key.submodel_path)
    for submodel_path, keys in submodels:
        data = dataset.DataSet(submodel_path)
        if not data.reconstruction_exists():
            continue

        reconstruction = data.load_reconstruction()
        for key in keys:
            partial_reconstruction = reconstruction[key.index]
            s, A, b = transformations[key]
            align.apply_similarity(partial_reconstruction, s, A, b)

        data.save_reconstruction(reconstruction, 'reconstruction.aligned.json')<|MERGE_RESOLUTION|>--- conflicted
+++ resolved
@@ -8,11 +8,7 @@
 
 from collections import namedtuple
 from networkx.algorithms import bipartite
-<<<<<<< HEAD
-from opensfm.large.lru_cache import lru_cache
-=======
 from functools import lru_cache
->>>>>>> d4e9302e
 
 from opensfm import align
 from opensfm import context
