import logging
from functools import lru_cache
from typing import Optional, Tuple, Any

import numpy as np
from opensfm import features as ft
from opensfm.dataset import DataSetBase


logger = logging.getLogger(__name__)


class FeatureLoader(object):
    def clear_cache(self):
        self.load_mask.cache_clear()
        self.load_points_colors_segmentations_instances.cache_clear()
        self._load_all_data_unmasked.cache_clear()
        self._load_all_data_masked.cache_clear()
        self.load_features_index.cache_clear()
        self.load_words.cache_clear

    @lru_cache(1000)
    def load_mask(self, data: DataSetBase, image: str) -> Optional[np.ndarray]:
        all_features_data = self._load_all_data_unmasked(data, image)
        if not all_features_data:
            return None
        if (
            data.config["features_bake_segmentation"]
            and all_features_data.semantic is not None
        ):
            # pyre-fixme [16]: `Optional` has no attribute `segmentation`
            segmentations = all_features_data.semantic.segmentation
            ignore_values = set(data.segmentation_ignore_values(image))
            return np.array(
                [
                    False if segmentations[i] in ignore_values else True
                    for i in range(len(segmentations))
                ]
            )
        else:
            return data.load_features_mask(image, all_features_data.points[:, :2])

    @lru_cache(1000)
    def load_points_colors_segmentations_instances(
        self, data: DataSetBase, image: str
    ) -> Optional[ft.FeaturesData]:
        all_features_data = self._load_features_nocache(data, image)
        if not all_features_data:
            return None
        return ft.FeaturesData(
            all_features_data.points,
            None,
            all_features_data.colors,
            all_features_data.semantic,
        )

    def load_all_data(
        self, data: DataSetBase, image: str, masked: bool
    ) -> Optional[ft.FeaturesData]:
        if masked:
            return self._load_all_data_masked(data, image)
        else:
            return self._load_all_data_unmasked(data, image)

    @lru_cache(20)
    def _load_all_data_unmasked(
        self, data: DataSetBase, image: str
    ) -> Optional[ft.FeaturesData]:
        return self._load_features_nocache(data, image)

    @lru_cache(200)
    def _load_all_data_masked(
        self, data: DataSetBase, image: str
    ) -> Optional[ft.FeaturesData]:
        features_data = self._load_all_data_unmasked(data, image)
        if not features_data:
            return features_data
        mask = self.load_mask(data, image)
        if mask is not None:
            return features_data.mask(mask)
        return features_data

    @lru_cache(200)
    def load_features_index(
        self, data: DataSetBase, image: str, masked: bool
    ) -> Optional[Tuple[ft.FeaturesData, Any]]:
        features_data = self.load_all_data(data, image, masked)
        if not features_data:
            return None
        return features_data, ft.build_flann_index(
            # pyre-fixme [6]: Expected `np.ndarray`
            features_data.descriptors,
            data.config,
        )

    @lru_cache(200)
    def load_words(self, data: DataSetBase, image: str, masked: bool) -> np.ndarray:
        words = data.load_words(image)
        if masked:
            mask = self.load_mask(data, image)
            if mask is not None:
                words = words[mask]
        return words

    def _load_features_nocache(
        self, data: DataSetBase, image: str
    ) -> Optional[ft.FeaturesData]:
        features_data = data.load_features(image)
        if features_data is None:
            logger.error("Could not load features for image {}".format(image))
            return None
        else:
<<<<<<< HEAD
            points = np.array(points[:, :3], dtype=float)
        return points, features, colors

    def create_gpu_keypoints_from_features(self, p1, f1):
        ########################################################################
        # Merge keypoints in central memory
        ########################################################################
        if type(f1[0][0]) is not int:
            f1 = np.uint8(f1 * 512)
        total_size = len(p1)
        dtype_kp = np.dtype([('x', np.float32),
                             ('y', np.float32),
                             ('scale', np.float32),
                             ('angle', np.float32),
                             ('desc', (np.uint8, 128))
                             ])
        output = np.recarray(shape=(total_size,), dtype=dtype_kp)
        output[:total_size].x = p1[:, 0]
        output[:total_size].y = p1[:, 1]
        output[:total_size].scale = p1[:, 2]
        # output[:total_size].angle = p1[:, 3]
        output[:total_size].desc = f1
        return output
=======
            features_data.points = np.array(features_data.points[:, :3], dtype=float)
        return features_data
>>>>>>> 58d0fc32
<|MERGE_RESOLUTION|>--- conflicted
+++ resolved
@@ -110,9 +110,8 @@
             logger.error("Could not load features for image {}".format(image))
             return None
         else:
-<<<<<<< HEAD
-            points = np.array(points[:, :3], dtype=float)
-        return points, features, colors
+            features_data.points = np.array(features_data.points[:, :3], dtype=float)
+        return features_data
 
     def create_gpu_keypoints_from_features(self, p1, f1):
         ########################################################################
@@ -133,8 +132,4 @@
         output[:total_size].scale = p1[:, 2]
         # output[:total_size].angle = p1[:, 3]
         output[:total_size].desc = f1
-        return output
-=======
-            features_data.points = np.array(features_data.points[:, :3], dtype=float)
-        return features_data
->>>>>>> 58d0fc32
+        return output