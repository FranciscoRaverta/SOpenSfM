--- conflicted
+++ resolved
@@ -267,11 +267,7 @@
 }
 
 float DepthmapEstimator::PatchVariance(int i, int j) {
-<<<<<<< HEAD
-  float *patch = new float[patch_size_ * patch_size_];
-=======
   float *patch = patch_variance_buffer_.data();
->>>>>>> 2200cdb4
   int hpz = (patch_size_ - 1) / 2;
   int counter = 0;
   for (int u = -hpz; u <= hpz; ++u) {
