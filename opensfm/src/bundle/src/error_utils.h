--- conflicted
+++ resolved
@@ -8,25 +8,13 @@
 /* multiply a set of N rotation R1*R2*...Rn-1=R rotations are expected to be
  * angle-axis */
 template <class T>
-<<<<<<< HEAD
-Vec3<T> MultRotations(const Vec3<T>& R1, const Vec3<T>& R...) {
-  // work-around to run over variadic
-  std::initializer_list<Vec3<T> > rotations = {
-      R};
-
-=======
 Vec3<T> MultRotations(const Vec3<T>& R1, const std::initializer_list<Vec3<T>>& Rs) {
->>>>>>> 996ac413
   // hence why we split the variadic with a 1st argument
   Vec4<T> qPrevious_Ri;
   ceres::AngleAxisToQuaternion(R1.data(), qPrevious_Ri.data());
 
   // accumulate rotations in quaternion space
-<<<<<<< HEAD
-  for (const auto Ri : rotations) {
-=======
   for (const auto Ri : Rs) {
->>>>>>> 996ac413
     Vec4<T> qRi, qResult;
     ceres::AngleAxisToQuaternion(Ri.data(), qRi.data());
     ceres::QuaternionProduct(qPrevious_Ri.data(), qRi.data(), qResult.data());
