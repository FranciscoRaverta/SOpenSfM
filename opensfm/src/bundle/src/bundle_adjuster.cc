--- conflicted
+++ resolved
@@ -205,54 +205,6 @@
   point_position_priors_.push_back(p);
 }
 
-<<<<<<< HEAD
-=======
-void BundleAdjuster::AddGcpPoint(
-    const std::string &id,
-    double x,
-    double y,
-    double z,
-    bool constant) {
-  BAPoint p;
-  p.id = id;
-  p.parameters[0] = x;
-  p.parameters[1] = y;
-  p.parameters[2] = z;
-  p.constant = constant;
-  gcp_points_[id] = p;
-}
-
-void BundleAdjuster::AddGcpWorldObservation(
-    const std::string &point,
-    double x,
-    double y,
-    double z,
-    bool has_altitude) {
-  BAGcpWorldObservation o;
-  o.point = &gcp_points_[point];
-  o.coordinates[0] = x;
-  o.coordinates[1] = y;
-  o.coordinates[2] = z;
-  o.has_altitude = has_altitude;
-  gcp_world_observations_.push_back(o);
-}
-
-void BundleAdjuster::AddGcpImageObservation(
-    const std::string &shot,
-    const std::string &point,
-    double x,
-    double y) {
-  BAPointProjectionObservation o;
-  o.shot = &shots_[shot];
-  o.camera = cameras_[o.shot->camera].get();
-  o.point = &gcp_points_[point];
-  o.coordinates[0] = x;
-  o.coordinates[1] = y;
-  gcp_image_observations_.push_back(o);
-}
-
->>>>>>> 95c143a4
-
 void BundleAdjuster::SetOriginShot(const std::string &shot_id) {
   BAShot *shot = &shots_[shot_id];
   for (int i = 0; i < 6; ++i) shot->parameters[0] = 0;
