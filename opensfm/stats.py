--- conflicted
+++ resolved
@@ -6,23 +6,16 @@
 import json
 from collections import defaultdict
 from functools import lru_cache
-<<<<<<< HEAD
 from itertools import product
 import random
-=======
 from typing import Dict, List, Tuple, Optional, Any
->>>>>>> 2200cdb4
 
 import matplotlib as mpl
 import matplotlib.cm as cm
 import matplotlib.colors as colors
 import matplotlib.pyplot as plt
 import numpy as np
-<<<<<<< HEAD
-from opensfm import io, multiview, feature_loader, pymap, pygeometry
-=======
 from opensfm import io, multiview, feature_loader, pymap, types, pygeometry
->>>>>>> 2200cdb4
 from opensfm.dataset import DataSet, DataSetBase
 from opensfm import features
 
@@ -114,7 +107,6 @@
     return stats
 
 
-<<<<<<< HEAD
 def _compute_value_at_p_level(samples, p=0.90):
     # https://www.asprs.org/a/publications/proceedings/IGTF2016/IGTF2016-000255.pdf
     n = len(samples)
@@ -217,20 +209,12 @@
     return _gps_gcp_errors_stats(errors)
 
 
-def gps_errors(reconstructions):
-=======
 def gps_errors(reconstructions: List[types.Reconstruction]) -> Dict[str, Any]:
->>>>>>> 2200cdb4
     all_errors = []
 
     for rec in reconstructions:
         all_errors += _gps_errors(rec)
-<<<<<<< HEAD
-
-    return _gps_gcp_errors_stats(all_errors)
-=======
     return _gps_gcp_errors_stats(np.array(all_errors))
->>>>>>> 2200cdb4
 
 
 def gcp_errors(
@@ -244,17 +228,13 @@
         return {}
 
     all_errors = []
-<<<<<<< HEAD
     gcp_stats = []
 
-    for gcp in gcp:
-        if not gcp.coordinates.has_value:
-=======
     for gcp in gcps:
         if not gcp.lla:
->>>>>>> 2200cdb4
             continue
-
+        
+        triangulated = None
         for rec in reconstructions:
             triangulated = multiview.triangulate_gcp(gcp, rec.shots, 1.0, 0.1)
             if triangulated is None:
@@ -265,9 +245,9 @@
         # pyre-fixme[61]: `triangulated` may not be initialized here.
         if triangulated is None:
             continue
-<<<<<<< HEAD
-
-        e = triangulated - gcp.coordinates.value
+
+        gcp_enu = reference.to_topocentric(*gcp.lla_vec)
+        e = triangulated - gcp_enu
         all_errors.append(e)
 
         # Begin computation of GCP stats
@@ -277,7 +257,7 @@
                 continue
             shot = rec.shots[obs.shot_id]
 
-            reprojected = shot.project(gcp.coordinates.value)
+            reprojected = shot.project(gcp_enu)
             annotated = obs.projection
 
             r_pixel = features.denormalized_image_coordinates(np.array([[reprojected[0], reprojected[1]]]), shot.camera.width, shot.camera.height)[0]
@@ -296,20 +276,16 @@
 
         gcp_stats.append({
             'id': gcp.id,
-            'coordinates': list(gcp.coordinates.value),
+            'coordinates': list(gcp_enu),
             'observations': observations,
             'error': list(e)
         })
 
+        # End computation of GCP stats
+
     with open(os.path.join(data.data_path, "stats", "ground_control_points.json"), 'w') as f:
         f.write(json.dumps(gcp_stats, indent=4))
     
-    # End computation of GCP stats
-=======
-        gcp_enu = reference.to_topocentric(*gcp.lla_vec)
-        all_errors.append(triangulated - gcp_enu)
->>>>>>> 2200cdb4
-
     return _gps_gcp_errors_stats(np.array(all_errors))
 
 
