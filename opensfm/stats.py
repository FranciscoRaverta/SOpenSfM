import datetime
import math
import os
import random
import statistics
import json
from collections import defaultdict
from functools import lru_cache
from itertools import product
import random
from typing import Dict, List, Tuple, Optional, Any

import matplotlib as mpl
import matplotlib.cm as cm
import matplotlib.colors as colors
import matplotlib.pyplot as plt
import numpy as np
from opensfm import io, multiview, feature_loader, pymap, types, pygeometry
from opensfm.dataset import DataSet, DataSetBase
from opensfm import features

RESIDUAL_PIXEL_CUTOFF = 4


def _norm2d(point: np.ndarray) -> float:
    return math.sqrt(point[0] * point[0] + point[1] * point[1])


def _length_histogram(
    tracks_manager: pymap.TracksManager, points: Dict[str, pymap.Landmark]
) -> Tuple[List[str], List[int]]:
    hist = defaultdict(int)
    for point in points.values():
        obs_count = point.number_of_observations()
        if not obs_count:
            obs_count = len(tracks_manager.get_track_observations(point.id))
        hist[obs_count] += 1
    return list(hist.keys()), list(hist.values())


def _gps_errors(reconstruction: types.Reconstruction) -> List[np.ndarray]:
    errors = []
    for shot in reconstruction.shots.values():
        if shot.metadata.gps_position.has_value:
            bias = reconstruction.biases[shot.camera.id]
            gps = shot.metadata.gps_position.value
            unbiased_gps = bias.transform(gps)
            optical_center = shot.pose.get_origin()
            errors.append(np.array(optical_center - unbiased_gps))
    return errors

def _gps_relative_errors(reconstruction):
    errors = []

    shotIds = list(reconstruction.shots)
    for i in range(0, len(shotIds) - 1):
        s1 = reconstruction.shots[shotIds[i]]
        s2 = reconstruction.shots[shotIds[i + 1]]
        if s1.metadata.gps_position.has_value and s2.metadata.gps_position.has_value:
            measured_v = s1.metadata.gps_position.value - s2.metadata.gps_position.value
            computed_v = s1.pose.get_origin() - s2.pose.get_origin()

            errors.append(measured_v - computed_v)

    return errors

def _gps_accuracy(reconstructions):
    accuracy = []

    for reconstruction in reconstructions:
        for shot in reconstruction.shots.values():
            if shot.metadata.gps_accuracy.has_value:
                accuracy.append(shot.metadata.gps_accuracy.value)

    if len(accuracy) > 0:
        return np.mean(accuracy)
    else:
        return 15.0

def _gps_gcp_errors_stats(errors: Optional[np.ndarray]) -> Dict[str, Any]:
    if errors is None or len(errors) == 0:
        return {}

    stats = {}
    squared = np.multiply(errors, errors)
    m_squared = np.mean(squared, 0)
    mean = np.mean(errors, 0)
    std_dev = np.std(errors, 0)
    average = np.average(np.linalg.norm(errors, axis=1))

    stats["mean"] = {"x": mean[0], "y": mean[1], "z": mean[2]}
    stats["std"] = {"x": std_dev[0], "y": std_dev[1], "z": std_dev[2]}
    stats["error"] = {
        "x": math.sqrt(m_squared[0]),
        "y": math.sqrt(m_squared[1]),
        "z": math.sqrt(m_squared[2]),
    }
    stats["average_error"] = average

    errors = np.array(errors)
    ce_errors = np.sqrt(errors[:,0] ** 2 + errors[:,1] ** 2)
    le_errors = np.abs(errors[:,2])

    stats["ce90"] = _compute_value_at_p_level(ce_errors, 0.90)
    stats["le90"] = _compute_value_at_p_level(le_errors, 0.90)
    
    return stats


def _compute_value_at_p_level(samples, p=0.90):
    # https://www.asprs.org/a/publications/proceedings/IGTF2016/IGTF2016-000255.pdf
    n = len(samples)
    if n < 1:
        return -1
    y = np.sort(samples)
    if n < 7:
        return y[-1]

    kprime = int(np.floor((n + 1) * p)) - 1 # arrays are 0-indexed

    if not ((n + 1) * p).is_integer():
        kml = kprime + 0.5
    else:
        kml = kprime
    
    i = int(np.floor(kml)) - 1
    j = int(np.ceil(kml)) - 1

    return 0.5 * (y[i] + y[j])


def td_errors(data: DataSetBase, tracks_manager, reconstructions):
    errors = []
    reproj_threshold = data.config["triangulation_threshold"]
    min_ray_angle_degrees = data.config["triangulation_min_ray_angle"]

    for rec in reconstructions:
        reproj_errors = rec.map.compute_reprojection_errors(
            tracks_manager,
            pymap.ErrorType.Pixel
        )

        # For each point (cap to 1000 samples)
        # get the first (up to) 3 cameras that
        # triangulate a point and sample around
        # the projection error radius (4 points)
        # by computing all triangulation permutations

        for p in list(rec.points.values())[:1000]:
            track_obs = tracks_manager.get_track_observations(p.id)

            err_perms = []

            # Add error projection permutations
            for shot_id, obs in track_obs.items():
                if not shot_id in reproj_errors:
                    continue

                rerr = reproj_errors[shot_id][p.id]
                err_perms.append([
                    rerr * np.array([1, 1]),
                    rerr * np.array([-1, 1]),
                    rerr * np.array([1, -1]),
                    rerr * np.array([-1, -1])
                ])
                if len(err_perms) >= 3:
                    break
            
            # Calculate the cartesian product (try all possibilities)
            err_products = np.array(list(product(*err_perms)))
            
            # Triangulate
            ray_errors = []
            for err_prod in err_products:

                os, bs = [], []
                i = 0
                
                for shot_id, obs in track_obs.items():
                    if not shot_id in reproj_errors:
                        continue

                    shot = rec.shots[shot_id]
                    os.append(shot.pose.get_origin())

                    reprojected_obs = obs.point + err_prod[i]
                    b = shot.camera.pixel_bearing(np.array(reprojected_obs))
                    r = shot.pose.get_rotation_matrix().T
                    bs.append(r.dot(b))

                    i += 1

                    if i >= 3:
                        break
                
                if len(os) >= 2:
                    thresholds = len(os) * [reproj_threshold]
                    valid_triangulation, X = pygeometry.triangulate_bearings_midpoint(
                        os, bs, thresholds, np.radians(min_ray_angle_degrees)
                    )
                    if valid_triangulation:
                        ray_errors.append(X - p.coordinates)
            
            # Take the max. This is the maximum 3D error estimate
            # for this point
            if len(ray_errors) > 0:
                errors.append((np.max(np.array(ray_errors), axis=0)))

    return _gps_gcp_errors_stats(errors)


def gps_errors(reconstructions: List[types.Reconstruction]) -> Dict[str, Any]:
    all_errors = []

    for rec in reconstructions:
        all_errors += _gps_errors(rec)
    return _gps_gcp_errors_stats(np.array(all_errors))


def gcp_errors(
    data: DataSetBase, reconstructions: List[types.Reconstruction]
) -> Dict[str, Any]:
    all_errors = []

    reference = data.load_reference()
    gcps = data.load_ground_control_points()
    if not gcps:
        return {}

    all_errors = []
    gcp_stats = []

    for gcp in gcps:
        if not gcp.lla:
            continue
<<<<<<< HEAD
        
=======

>>>>>>> e5d23eb8
        triangulated = None
        for rec in reconstructions:
            triangulated = multiview.triangulate_gcp(gcp, rec.shots, 1.0, 0.1)
            if triangulated is None:
                continue
            else:
                break

        if triangulated is None:
            continue

        gcp_enu = reference.to_topocentric(*gcp.lla_vec)
        e = triangulated - gcp_enu
        all_errors.append(e)

        # Begin computation of GCP stats
        observations = []
        for i, obs in enumerate(gcp.observations):
            if not obs.shot_id in rec.shots:
                continue
            shot = rec.shots[obs.shot_id]

            reprojected = shot.project(gcp_enu)
            annotated = obs.projection

            r_pixel = features.denormalized_image_coordinates(np.array([[reprojected[0], reprojected[1]]]), shot.camera.width, shot.camera.height)[0]
            r_pixel[0] /= shot.camera.width
            r_pixel[1] /= shot.camera.height

            a_pixel = features.denormalized_image_coordinates(np.array([[annotated[0], annotated[1]]]), shot.camera.width, shot.camera.height)[0]
            a_pixel[0] /= shot.camera.width
            a_pixel[1] /= shot.camera.height
            
            observations.append({
                'shot_id': obs.shot_id,
                'annotated': list(a_pixel),
                'reprojected': list(r_pixel)
            })

        gcp_stats.append({
            'id': gcp.id,
            'coordinates': list(gcp_enu),
            'observations': observations,
            'error': list(e)
        })

        # End computation of GCP stats

    with open(os.path.join(data.data_path, "stats", "ground_control_points.json"), 'w') as f:
        f.write(json.dumps(gcp_stats, indent=4))
    
    return _gps_gcp_errors_stats(np.array(all_errors))


def _compute_errors(
    reconstructions: List[types.Reconstruction], tracks_manager: pymap.TracksManager
) -> Any:
    @lru_cache(10)
    def _compute_errors_cached(index, error_type) -> Dict[str, Dict[str, np.ndarray]]:
        return reconstructions[index].map.compute_reprojection_errors(
            tracks_manager,
            error_type,
        )

    return _compute_errors_cached


def _get_valid_observations(
    reconstructions: List[types.Reconstruction], tracks_manager: pymap.TracksManager
) -> Any:
    @lru_cache(10)
    def _get_valid_observations_cached(
        index,
    ) -> Dict[str, Dict[str, pymap.Observation]]:
        return reconstructions[index].map.get_valid_observations(tracks_manager)

    return _get_valid_observations_cached


THist = Tuple[np.ndarray, np.ndarray]


def _projection_error(
    tracks_manager: pymap.TracksManager, reconstructions: List[types.Reconstruction]
) -> Tuple[float, float, float, THist, THist, THist]:
    all_errors_normalized, all_errors_pixels, all_errors_angular = [], [], []
    average_error_normalized, average_error_pixels, average_error_angular = 0, 0, 0
    for i in range(len(reconstructions)):
        errors_normalized = _compute_errors(reconstructions, tracks_manager)(
            i, pymap.ErrorType.Normalized
        )
        errors_unnormalized = _compute_errors(reconstructions, tracks_manager)(
            i, pymap.ErrorType.Pixel
        )
        errors_angular = _compute_errors(reconstructions, tracks_manager)(
            i, pymap.ErrorType.Angular
        )

        for shot_id, shot_errors_normalized in errors_normalized.items():
            shot = reconstructions[i].get_shot(shot_id)
            normalizer = max(shot.camera.width, shot.camera.height)

            for error_normalized, error_unnormalized, error_angular in zip(
                shot_errors_normalized.values(),
                errors_unnormalized[shot_id].values(),
                errors_angular[shot_id].values(),
            ):
                norm_pixels = _norm2d(error_unnormalized * normalizer)
                norm_normalized = _norm2d(error_normalized)
                norm_angle = error_angular[0]
                if norm_pixels > RESIDUAL_PIXEL_CUTOFF or math.isnan(norm_angle):
                    continue
                average_error_normalized += norm_normalized
                average_error_pixels += norm_pixels
                average_error_angular += norm_angle
                all_errors_normalized.append(norm_normalized)
                all_errors_pixels.append(norm_pixels)
                all_errors_angular.append(norm_angle)

    error_count = len(all_errors_normalized)
    if error_count == 0:
        dummy = (np.array([]), np.array([]))
        return (-1.0, -1.0, -1.0, dummy, dummy, dummy)

    bins = 30
    return (
        average_error_normalized / error_count,
        average_error_pixels / error_count,
        average_error_angular / error_count,
        np.histogram(all_errors_normalized, bins),
        np.histogram(all_errors_pixels, bins),
        np.histogram(all_errors_angular, bins),
    )


def reconstruction_statistics(
    data: DataSetBase,
    tracks_manager: pymap.TracksManager,
    reconstructions: List[types.Reconstruction],
) -> Dict[str, Any]:
    stats = {}

    stats["components"] = len(reconstructions)
    gps_count = 0
    for rec in reconstructions:
        for shot in rec.shots.values():
            gps_count += shot.metadata.gps_position.has_value
    stats["has_gps"] = gps_count > 2
    stats["has_gcp"] = True if data.load_ground_control_points() else False

    stats["initial_points_count"] = tracks_manager.num_tracks()
    stats["initial_shots_count"] = len(data.images())

    stats["reconstructed_points_count"] = 0
    stats["reconstructed_shots_count"] = 0
    stats["observations_count"] = 0
    hist_agg = defaultdict(int)

    for rec in reconstructions:
        if len(rec.points) > 0:
            stats["reconstructed_points_count"] += len(rec.points)
        stats["reconstructed_shots_count"] += len(rec.shots)

        # get tracks length distrbution for current reconstruction
        hist, values = _length_histogram(tracks_manager, rec.points)

        # update aggregrated histogram
        for length, count_tracks in zip(hist, values):
            hist_agg[length] += count_tracks

    # observations total and average tracks lengths
    hist_agg = sorted(hist_agg.items(), key=lambda x: x[0])
    lengths, counts = np.array([int(x[0]) for x in hist_agg]), np.array(
        [x[1] for x in hist_agg]
    )

    points_count = stats["reconstructed_points_count"]
    points_count_over_two = sum(counts[1:])
    stats["observations_count"] = int(sum(lengths * counts))
    stats["average_track_length"] = (
        (stats["observations_count"] / points_count) if points_count > 0 else -1
    )
    stats["average_track_length_over_two"] = (
        (int(sum(lengths[1:] * counts[1:])) / points_count_over_two)
        if points_count_over_two > 0
        else -1
    )
    stats["histogram_track_length"] = {k: v for k, v in hist_agg}

    (
        avg_normalized,
        avg_pixels,
        avg_angular,
        (hist_normalized, bins_normalized),
        (hist_pixels, bins_pixels),
        (hist_angular, bins_angular),
    ) = _projection_error(tracks_manager, reconstructions)
    stats["reprojection_error_normalized"] = avg_normalized
    stats["reprojection_error_pixels"] = avg_pixels
    stats["reprojection_error_angular"] = avg_angular
    stats["reprojection_histogram_normalized"] = (
        list(map(float, hist_normalized)),
        list(map(float, bins_normalized)),
    )
    stats["reprojection_histogram_pixels"] = (
        list(map(float, hist_pixels)),
        list(map(float, bins_pixels)),
    )
    stats["reprojection_histogram_angular"] = (
        list(map(float, hist_angular)),
        list(map(float, bins_angular)),
    )

    return stats


def processing_statistics(
    data: DataSet, reconstructions: List[types.Reconstruction]
) -> Dict[str, Any]:
    steps = {
        "Feature Extraction": "features.json",
        "Features Matching": "matches.json",
        "Tracks Merging": "tracks.json",
        "Reconstruction": "reconstruction.json",
    }

    steps_times = {}
    for step_name, report_file in steps.items():
        file_path = os.path.join(data.data_path, "reports", report_file)
        if os.path.exists(file_path):
            with io.open_rt(file_path) as fin:
                obj = io.json_load(fin)
        else:
            obj = {}
        if "wall_time" in obj:
            steps_times[step_name] = obj["wall_time"]
        elif "wall_times" in obj:
            steps_times[step_name] = sum(obj["wall_times"].values())
        else:
            steps_times[step_name] = -1

    stats = {}
    stats["steps_times"] = steps_times
    stats["steps_times"]["Total Time"] = sum(
        filter(lambda x: x >= 0, steps_times.values())
    )

    try:
        stats["date"] = datetime.datetime.fromtimestamp(
            data.io_handler.timestamp(data._reconstruction_file(None))
        ).strftime("%d/%m/%Y at %H:%M:%S")
    except FileNotFoundError:
        stats["date"] = "unknown"

    start_ct, end_ct = start_end_capture_time(reconstructions)
    if start_ct is not None and end_ct is not None:
        stats["start_date"] = datetime.datetime.fromtimestamp(start_ct).strftime("%d/%m/%Y at %H:%M:%S")
        stats["end_date"] = datetime.datetime.fromtimestamp(end_ct).strftime("%d/%m/%Y at %H:%M:%S")
    else:
        stats["start_date"] = "unknown"
        stats["end_date"] = "unknown"

    default_max = 1e30
    min_x, min_y, max_x, max_y = default_max, default_max, 0, 0
    for rec in reconstructions:
        for shot in rec.shots.values():
            o = shot.pose.get_origin()
            min_x = min(min_x, o[0])
            min_y = min(min_y, o[1])
            max_x = max(max_x, o[0])
            max_y = max(max_y, o[1])
    stats["area"] = (max_x - min_x) * (max_y - min_y) if min_x != default_max else -1
    return stats


def features_statistics(
    data: DataSetBase,
    tracks_manager: pymap.TracksManager,
    reconstructions: List[types.Reconstruction],
) -> Dict[str, Any]:
    stats = {}
    detected = []
    images = {s for r in reconstructions for s in r.shots}
    for im in images:
        features_data = feature_loader.instance.load_all_data(data, im, False, False)
        if not features_data:
            continue
        detected.append(len(features_data.points))
    if len(detected) > 0:
        stats["detected_features"] = {
            "min": min(detected),
            "max": max(detected),
            "mean": int(np.mean(detected)),
            "median": int(np.median(detected)),
        }
    else:
        stats["detected_features"] = {"min": -1, "max": -1, "mean": -1, "median": -1}

    per_shots = defaultdict(int)
    for rec in reconstructions:
        all_points_keys = set(rec.points.keys())
        for shot_id in rec.shots:
            if shot_id not in tracks_manager.get_shot_ids():
                continue
            for point_id in tracks_manager.get_shot_observations(shot_id):
                if point_id not in all_points_keys:
                    continue
                per_shots[shot_id] += 1
    per_shots = list(per_shots.values())

    stats["reconstructed_features"] = {
        "min": int(min(per_shots)) if len(per_shots) > 0 else -1,
        "max": int(max(per_shots)) if len(per_shots) > 0 else -1,
        "mean": int(np.mean(per_shots)) if len(per_shots) > 0 else -1,
        "median": int(np.median(per_shots)) if len(per_shots) > 0 else -1,
    }
    return stats


def _cameras_statistics(camera_model: pygeometry.Camera) -> Dict[str, Any]:
    camera_stats = {}
    for param_type, param_value in camera_model.get_parameters_map().items():
        camera_stats[str(param_type).split(".")[1]] = param_value
    return camera_stats


def cameras_statistics(
    data: DataSetBase, reconstructions: List[types.Reconstruction]
) -> Dict[str, Any]:
    stats = {}
    permutation = np.argsort([-len(r.shots) for r in reconstructions])
    for camera_id, camera_model in data.load_camera_models().items():
        stats[camera_id] = {"initial_values": _cameras_statistics(camera_model)}

    for idx in permutation:
        rec = reconstructions[idx]
        for camera in rec.cameras.values():
            if "optimized_values" in stats[camera.id]:
                continue
            stats[camera.id]["optimized_values"] = _cameras_statistics(camera)
            stats[camera.id]["bias"] = io.bias_to_json(rec.biases[camera.id])

    for camera_id in data.load_camera_models():
        if "optimized_values" not in stats[camera_id]:
            del stats[camera_id]

    return stats


def rig_statistics(
    data: DataSetBase, reconstructions: List[types.Reconstruction]
) -> Dict[str, Any]:
    stats = {}
    permutation = np.argsort([-len(r.shots) for r in reconstructions])
    rig_cameras = data.load_rig_cameras()
    cameras = data.load_camera_models()
    for rig_camera_id, rig_camera in rig_cameras.items():
        # we skip per-camera rig camera for now
        if rig_camera_id in cameras:
            continue
        stats[rig_camera_id] = {
            "initial_values": {
                "rotation": list(rig_camera.pose.rotation),
                "translation": list(rig_camera.pose.translation),
            }
        }

    for idx in permutation:
        rec = reconstructions[idx]
        for rig_camera in rec.rig_cameras.values():
            if rig_camera.id not in stats:
                continue
            if "optimized_values" in stats[rig_camera.id]:
                continue
            stats[rig_camera.id]["optimized_values"] = {
                "rotation": list(rig_camera.pose.rotation),
                "translation": list(rig_camera.pose.translation),
            }

    for rig_camera_id in rig_cameras:
        if rig_camera.id not in stats:
            continue
        if "optimized_values" not in stats[rig_camera_id]:
            del stats[rig_camera_id]

    return stats


def compute_all_statistics(
    data: DataSet,
    tracks_manager: pymap.TracksManager,
    reconstructions: List[types.Reconstruction],
) -> Dict[str, Any]:
    stats = {}

    stats["processing_statistics"] = processing_statistics(data, reconstructions)
    stats["features_statistics"] = features_statistics(
        data, tracks_manager, reconstructions
    )
    stats["reconstruction_statistics"] = reconstruction_statistics(
        data, tracks_manager, reconstructions
    )
    stats["camera_errors"] = cameras_statistics(data, reconstructions)
    stats["rig_errors"] = rig_statistics(data, reconstructions)
    stats["gps_errors"] = gps_errors(reconstructions)
    stats["gcp_errors"] = gcp_errors(data, reconstructions)
    stats["3d_errors"] = td_errors(data, tracks_manager, reconstructions)

    return stats


def _grid_buckets(camera: pygeometry.Camera) -> Tuple[int, int]:
    buckets = 40
    if camera.projection_type == "spherical":
        return 2 * buckets, buckets
    else:
        return buckets, buckets


def _heatmap_buckets(camera: pygeometry.Camera) -> Tuple[int, int]:
    buckets = 500
    if camera.projection_type == "spherical":
        return 2 * buckets, buckets
    else:
        return buckets, int(buckets / camera.width * camera.height)


def _get_gaussian_kernel(radius: int, ratio: float) -> np.ndarray:
    std_dev = radius / ratio
    half_kernel = list(range(1, radius + 1))
    kernel = np.array(half_kernel + [radius + 1] + list(reversed(half_kernel)))
    kernel = np.exp(np.outer(kernel.T, kernel) / (2 * std_dev * std_dev))
    return kernel / sum(kernel.flatten())


def save_matchgraph(
    data: DataSetBase,
    tracks_manager: pymap.TracksManager,
    reconstructions: List[types.Reconstruction],
    output_path: str,
    io_handler: io.IoFilesystemBase,
) -> None:
    all_shots = []
    all_points = []
    shot_component = {}
    for i, rec in enumerate(reconstructions):
        all_points += rec.points
        all_shots += rec.shots
        for shot in rec.shots:
            shot_component[shot] = i

    connectivity = tracks_manager.get_all_pairs_connectivity(all_shots, all_points)
    all_values = connectivity.values()
    lowest = np.percentile(list(all_values), 5)
    highest = np.percentile(list(all_values), 95)

    plt.clf()
    cmap = cm.get_cmap("viridis")
    for (node1, node2), edge in sorted(connectivity.items(), key=lambda x: x[1]):
        if edge < 2 * data.config["resection_min_inliers"]:
            continue
        comp1 = shot_component[node1]
        comp2 = shot_component[node2]
        if comp1 != comp2:
            continue
        o1 = reconstructions[comp1].shots[node1].pose.get_origin()
        o2 = reconstructions[comp2].shots[node2].pose.get_origin()
        c = max(0, min(1.0, 1 - (edge - lowest) / (highest - lowest)))
        plt.plot([o1[0], o2[0]], [o1[1], o2[1]], linestyle="-", color=cmap(c))

    for i, rec in enumerate(reconstructions):
        for shot in rec.shots.values():
            o = shot.pose.get_origin()
            c = i / len(reconstructions)
            plt.plot(o[0], o[1], linestyle="", marker="o", color=cmap(c))

    plt.xticks([])
    plt.yticks([])
    ax = plt.gca()
    for b in ["top", "bottom", "left", "right"]:
        ax.spines[b].set_visible(False)

    norm = colors.Normalize(vmin=lowest, vmax=highest)
    sm = cm.ScalarMappable(norm=norm, cmap=cmap.reversed())
    sm.set_array([])
    plt.colorbar(
        sm,
        orientation="horizontal",
        label="Number of matches between images",
        pad=0.0,
    )

    with io_handler.open(os.path.join(output_path, "matchgraph.png"), "wb") as fwb:
        plt.savefig(
            fwb,
            dpi=300,
            bbox_inches="tight",
        )


def save_residual_histogram(
    stats: Dict[str, Any],
    output_path: str,
    io_handler: io.IoFilesystemBase,
) -> None:
    backup = dict(mpl.rcParams)
    fig, axs = plt.subplots(1, 3, tight_layout=True, figsize=(15, 3))

    h_norm, b_norm = stats["reconstruction_statistics"][
        "reprojection_histogram_normalized"
    ]
    n, _, p_norm = axs[0].hist(b_norm[:-1], b_norm, weights=h_norm)
    n = n.astype("int")
    for i in range(len(p_norm)):
        p_norm[i].set_facecolor(plt.cm.viridis(n[i] / max(n)))

    h_pixel, b_pixel = stats["reconstruction_statistics"][
        "reprojection_histogram_pixels"
    ]
    n, _, p_pixel = axs[1].hist(b_pixel[:-1], b_pixel, weights=h_pixel)
    n = n.astype("int")
    for i in range(len(p_pixel)):
        p_pixel[i].set_facecolor(plt.cm.viridis(n[i] / max(n)))

    h_angular, b_angular = stats["reconstruction_statistics"][
        "reprojection_histogram_angular"
    ]
    n, _, p_angular, = axs[
        2
    ].hist(b_angular[:-1], b_angular, weights=h_angular)
    n = n.astype("int")
    for i in range(len(p_angular)):
        p_angular[i].set_facecolor(plt.cm.viridis(n[i] / max(n)))

    axs[0].set_title("Normalized Residual")
    axs[1].set_title("Pixel Residual")
    axs[2].set_title("Angular Residual")

    with io_handler.open(
        os.path.join(output_path, "residual_histogram.png"), "wb"
    ) as fwb:
        plt.savefig(
            fwb,
            dpi=300,
            bbox_inches="tight",
        )
    mpl.rcParams = backup


def save_topview(
    data: DataSetBase,
    tracks_manager: pymap.TracksManager,
    reconstructions: List[types.Reconstruction],
    output_path: str,
    io_handler: io.IoFilesystemBase,
) -> None:
    points = []
    colors = []
    for rec in reconstructions:
        for point in rec.points.values():
            track = tracks_manager.get_track_observations(point.id)
            if len(track) < 2:
                continue
            coords = point.coordinates
            points.append(coords)

            r, g, b = [], [], []
            for obs in track.values():
                r.append(obs.color[0])
                g.append(obs.color[1])
                b.append(obs.color[2])
            colors.append(
                (statistics.median(r), statistics.median(g), statistics.median(b))
            )

    all_x = []
    all_y = []
    for rec in reconstructions:
        for shot in rec.shots.values():
            o = shot.pose.get_origin()
            all_x.append(o[0])
            all_y.append(o[1])
            if not shot.metadata.gps_position.has_value:
                continue
            gps = shot.metadata.gps_position.value
            all_x.append(gps[0])
            all_y.append(gps[1])

    # compute camera's XY bounding box
    low_x, high_x = np.min(all_x), np.max(all_x)
    low_y, high_y = np.min(all_y), np.max(all_y)

    # get its size
    size_x = high_x - low_x
    size_y = high_y - low_y

    # expand bounding box by some margin
    margin = 0.05
    low_x -= size_x * margin
    high_x += size_y * margin
    low_y -= size_x * margin
    high_y += size_y * margin

    # update size
    size_x = high_x - low_x
    size_y = high_y - low_y

    im_size_x = 2000
    im_size_y = int(im_size_x * size_y / size_x)
    topview = np.zeros((im_size_y, im_size_x, 3))

    # splat points using gaussian + max-pool
    splatting = 15
    size = 2 * splatting + 1
    kernel = _get_gaussian_kernel(splatting, 2)
    kernel /= kernel[splatting, splatting]
    for point, color in zip(points, colors):
        x, y = int((point[0] - low_x) / size_x * im_size_x), int(
            (point[1] - low_y) / size_y * im_size_y
        )
        if not ((0 < x < (im_size_x - 1)) and (0 < y < (im_size_y - 1))):
            continue

        k_low_x, k_low_y = -min(x - splatting, 0), -min(y - splatting, 0)
        k_high_x, k_high_y = (
            size - max(x + splatting - (im_size_x - 2), 0),
            size - max(y + splatting - (im_size_y - 2), 0),
        )
        h_low_x, h_low_y = max(x - splatting, 0), max(y - splatting, 0)
        h_high_x, h_high_y = min(x + splatting + 1, im_size_x - 1), min(
            y + splatting + 1, im_size_y - 1
        )

        for i in range(3):
            current = topview[h_low_y:h_high_y, h_low_x:h_high_x, i]
            splat = kernel[k_low_y:k_high_y, k_low_x:k_high_x]
            topview[h_low_y:h_high_y, h_low_x:h_high_x, i] = np.maximum(
                splat * (color[i] / 255.0), current
            )

    plt.clf()
    plt.imshow(topview)

    # display computed camera's XY
    linewidth = 1
    markersize = 4
    for rec in reconstructions:
        sorted_shots = sorted(
            rec.shots.values(), key=lambda x: x.metadata.capture_time.value
        )
        c_camera = cm.get_cmap("cool")(0 / len(reconstructions))
        c_gps = cm.get_cmap("autumn")(0 / len(reconstructions))
        for j, shot in enumerate(sorted_shots):
            o = shot.pose.get_origin()
            x, y = int((o[0] - low_x) / size_x * im_size_x), int(
                (o[1] - low_y) / size_y * im_size_y
            )
            plt.plot(
                x,
                y,
                linestyle="",
                marker="o",
                color=c_camera,
                markersize=markersize,
                linewidth=1,
            )

            # also display camera path using capture time
            if j < len(sorted_shots) - 1:
                n = sorted_shots[j + 1].pose.get_origin()
                nx, ny = int((n[0] - low_x) / size_x * im_size_x), int(
                    (n[1] - low_y) / size_y * im_size_y
                )
                plt.plot(
                    [x, nx], [y, ny], linestyle="-", color=c_camera, linewidth=linewidth
                )

            # display GPS error
            if not shot.metadata.gps_position.has_value:
                continue
            gps = shot.metadata.gps_position.value
            gps_x, gps_y = int((gps[0] - low_x) / size_x * im_size_x), int(
                (gps[1] - low_y) / size_y * im_size_y
            )
            plt.plot(
                gps_x,
                gps_y,
                linestyle="",
                marker="v",
                color=c_gps,
                markersize=markersize,
                linewidth=1,
            )
            plt.plot(
                [x, gps_x], [y, gps_y], linestyle="-", color=c_gps, linewidth=linewidth
            )

    plt.xticks(
        [0, im_size_x / 2, im_size_x],
        [0, f"{int(size_x / 2):.0f}", f"{size_x:.0f} meters"],
        fontsize="small",
    )
    plt.yticks(
        [im_size_y, im_size_y / 2, 0],
        [0, f"{int(size_y / 2):.0f}", f"{size_y:.0f} meters"],
        fontsize="small",
    )
    with io_handler.open(os.path.join(output_path, "topview.png"), "wb") as fwb:
        plt.savefig(
            fwb,
            dpi=300,
            bbox_inches="tight",
        )


def save_heatmap(
    data: DataSetBase,
    tracks_manager: pymap.TracksManager,
    reconstructions: List[types.Reconstruction],
    output_path: str,
    io_handler: io.IoFilesystemBase,
) -> None:
    all_projections = {}

    splatting = 15
    size = 2 * splatting + 1
    kernel = _get_gaussian_kernel(splatting, 2)

    all_cameras = {}
    for rec in reconstructions:
        for camera in rec.cameras.values():
            all_projections[camera.id] = []
            all_cameras[camera.id] = camera

    for i in range(len(reconstructions)):
        valid_observations = _get_valid_observations(reconstructions, tracks_manager)(i)
        for shot_id, observations in valid_observations.items():
            shot = reconstructions[i].get_shot(shot_id)
            w = shot.camera.width
            h = shot.camera.height
            center = np.array([w / 2.0, h / 2.0])
            normalizer = max(shot.camera.width, shot.camera.height)

            buckets_x, buckets_y = _heatmap_buckets(shot.camera)
            w_bucket = buckets_x / w
            h_bucket = buckets_y / h

            shots_projections = []
            for observation in observations.values():
                bucket = observation.point * normalizer + center
                x = max([0, min([int(bucket[0] * w_bucket), buckets_x - 1])])
                y = max([0, min([int(bucket[1] * h_bucket), buckets_y - 1])])
                shots_projections.append((x, y))
            all_projections[shot.camera.id] += shots_projections

    for camera_id, projections in all_projections.items():
        buckets_x, buckets_y = _heatmap_buckets(rec.cameras[camera_id])
        camera_heatmap = np.zeros((buckets_y, buckets_x))
        for x, y in projections:
            k_low_x, k_low_y = -min(x - splatting, 0), -min(y - splatting, 0)
            k_high_x, k_high_y = (
                size - max(x + splatting - (buckets_x - 2), 0),
                size - max(y + splatting - (buckets_y - 2), 0),
            )
            h_low_x, h_low_y = max(x - splatting, 0), max(y - splatting, 0)
            h_high_x, h_high_y = min(x + splatting + 1, buckets_x - 1), min(
                y + splatting + 1, buckets_y - 1
            )
            camera_heatmap[h_low_y:h_high_y, h_low_x:h_high_x] += kernel[
                k_low_y:k_high_y, k_low_x:k_high_x
            ]

        highest = np.max(camera_heatmap)
        lowest = np.min(camera_heatmap)

        plt.clf()
        plt.imshow((camera_heatmap - lowest) / (highest - lowest) * 255)

        plt.title(
            f"Detected features heatmap for camera {camera_id}",
            fontsize="x-small",
        )

        camera = all_cameras[camera_id]
        w = camera.width
        h = camera.height

        plt.xticks(
            [0, buckets_x / 2, buckets_x],
            [0, int(w / 2), w],
            fontsize="x-small",
        )
        plt.yticks(
            [buckets_y, buckets_y / 2, 0],
            [0, int(h / 2), h],
            fontsize="x-small",
        )

    with io_handler.open(
        os.path.join(
            output_path, "heatmap_" + str(camera_id.replace("/", "_")) + ".png"
        ),
        "wb",
    ) as fwb:

        plt.savefig(
            fwb,
            dpi=300,
            bbox_inches="tight",
        )


def save_residual_grids(
    data: DataSetBase,
    tracks_manager: pymap.TracksManager,
    reconstructions: List[types.Reconstruction],
    output_path: str,
    io_handler: io.IoFilesystemBase,
) -> None:
    all_errors = {}

    scaling = 4
    for rec in reconstructions:
        for camera_id in rec.cameras:
            all_errors[camera_id] = []

    for i in range(len(reconstructions)):
        valid_observations = _get_valid_observations(reconstructions, tracks_manager)(i)
        errors_scaled = _compute_errors(reconstructions, tracks_manager)(
            i, pymap.ErrorType.Normalized
        )
        errors_unscaled = _compute_errors(reconstructions, tracks_manager)(
            i, pymap.ErrorType.Pixel
        )

        for shot_id, shot_errors in errors_scaled.items():
            shot = reconstructions[i].get_shot(shot_id)
            w = shot.camera.width
            h = shot.camera.height
            center = np.array([w / 2.0, h / 2.0])
            normalizer = max(shot.camera.width, shot.camera.height)

            buckets_x, buckets_y = _grid_buckets(shot.camera)
            w_bucket = buckets_x / w
            h_bucket = buckets_y / h

            shots_errors = []
            for error_scaled, error_unscaled, observation in zip(
                shot_errors.values(),
                errors_unscaled[shot_id].values(),
                valid_observations[shot_id].values(),
            ):
                if _norm2d(error_unscaled * normalizer) > RESIDUAL_PIXEL_CUTOFF:
                    continue

                bucket = observation.point * normalizer + center
                x = max([0, min([int(bucket[0] * w_bucket), buckets_x - 1])])
                y = max([0, min([int(bucket[1] * h_bucket), buckets_y - 1])])

                shots_errors.append((x, y, error_scaled))
            all_errors[shot.camera.id] += shots_errors

    for camera_id, errors in all_errors.items():
        if not errors:
            continue
        buckets_x, buckets_y = _grid_buckets(rec.cameras[camera_id])
        camera_array_res = np.zeros((buckets_y, buckets_x, 2))
        camera_array_count = np.full((buckets_y, buckets_x, 1), 1)
        for x, y, e in errors:
            camera_array_res[y, x] += e
            camera_array_count[y, x, 0] += 1
        camera_array_res = np.divide(camera_array_res, camera_array_count)
        camera = rec.get_camera(camera_id)
        w, h = camera.width, camera.height
        normalizer = max(w, h)

        clamp = 0.1
        res_colors = np.linalg.norm(camera_array_res[:, :, :2], axis=2)
        lowest = np.percentile(res_colors, 0)
        highest = np.percentile(res_colors, 100 * (1 - clamp))
        np.clip(res_colors, lowest, highest, res_colors)
        res_colors /= highest - lowest

        plt.clf()
        plt.figure(figsize=(12, 10))
        Q = plt.quiver(
            camera_array_res[:, :, 0] * scaling,
            camera_array_res[:, :, 1] * scaling,
            res_colors,
            units="xy",
            angles="xy",
            scale_units="xy",
            scale=1,
            width=0.1,
            cmap="viridis_r",
        )

        scale = highest - lowest
        plt.quiverkey(
            Q,
            X=0.1,
            Y=1.04,
            U=scale * scaling,
            label=f"Residual grid scale : {scale:.2f}",
            labelpos="E",
        )
        plt.title(
            "                      ",
            fontsize="large",
        )

        norm = colors.Normalize(vmin=lowest, vmax=highest)
        cmap = cm.get_cmap("viridis_r")
        sm = cm.ScalarMappable(norm=norm, cmap=cmap)
        sm.set_array([])
        plt.colorbar(
            mappable=sm,
            orientation="horizontal",
            label="Residual Norm",
            pad=0.08,
            aspect=40,
        )

        plt.xticks(
            [0, buckets_x / 2, buckets_x], [0, int(w / 2), w], fontsize="x-small"
        )
        plt.yticks(
            [0, buckets_y / 2, buckets_y], [0, int(h / 2), h], fontsize="x-small"
        )

        with io_handler.open(
            os.path.join(
                output_path, "residuals_" + str(camera_id.replace("/", "_")) + ".png"
            ),
            "wb",
        ) as fwb:
            plt.savefig(
                fwb,
                dpi=300,
                bbox_inches="tight",
            )


def decimate_points(
    reconstructions: List[types.Reconstruction], max_num_points: int
) -> None:
    """
    Destructively decimate the points in a reconstruction
    if they exceed max_num_points by removing points
    at random
    """
    for rec in reconstructions:
        if len(rec.points) > max_num_points:
            all_points = rec.points
            random_ids = list(all_points.keys())
            random.shuffle(random_ids)
            random_ids = set(random_ids[: len(all_points) - max_num_points])

            for point_id in random_ids:
                rec.remove_point(point_id)


def start_end_capture_time(reconstructions):
    end_ct = float('-inf')
    start_ct = float('inf')

    for reconstruction in reconstructions:
        for shot in reconstruction.shots.values():
            if shot.metadata.capture_time.has_value:
                v = shot.metadata.capture_time.value
                if v > end_ct:
                    end_ct = v
                if v < start_ct:
                    start_ct = v

    if end_ct != float('-inf') and start_ct != float('inf'):
        return (start_ct, end_ct)
    else:
        return (None, None)<|MERGE_RESOLUTION|>--- conflicted
+++ resolved
@@ -233,11 +233,6 @@
     for gcp in gcps:
         if not gcp.lla:
             continue
-<<<<<<< HEAD
-        
-=======
-
->>>>>>> e5d23eb8
         triangulated = None
         for rec in reconstructions:
             triangulated = multiview.triangulate_gcp(gcp, rec.shots, 1.0, 0.1)
