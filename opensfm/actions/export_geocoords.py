import logging
import os
from opensfm import types

import numpy as np
import pyproj
from opensfm import io
from opensfm.dataset import DataSet, UndistortedDataSet
from opensfm.geo import TopocentricConverter
from typing import List, Sequence

logger = logging.getLogger(__name__)


def run_dataset(
<<<<<<< HEAD
    data: DataSet, proj, transformation, image_positions, reconstruction, dense, output, offset = (0, 0)
):
=======
    data: DataSet,
    proj: str,
    transformation: bool,
    image_positions: bool,
    reconstruction: bool,
    dense : bool,
    output: str,
) -> None:
>>>>>>> e5d23eb8
    """Export reconstructions in geographic coordinates

    Args:
        proj: PROJ.4 projection string
        transformation : print cooordinate transformation matrix'
        image_positions : export image positions
        reconstruction : export reconstruction.json
        dense : export dense point cloud (depthmaps/merged.ply)
        output : path of the output file relative to the dataset
        offset : offset to substract from the translation (optional)

    """

    if not (transformation or image_positions or reconstruction or dense):
        logger.info("Nothing to do. At least on of the options: ")
        logger.info(" --transformation, --image-positions, --reconstruction, --dense")

    reference = data.load_reference()

    projection = pyproj.Proj(proj)
    t = _get_transformation(reference, projection, offset)

    if transformation:
        output = output or "geocoords_transformation.txt"
        output_path = os.path.join(data.data_path, output)
        _write_transformation(t, output_path)

    if image_positions:
        reconstructions = data.load_reconstruction()
        output = output or "image_geocoords.tsv"
        output_path = os.path.join(data.data_path, output)
        _transform_image_positions(reconstructions, t, output_path)

    if reconstruction:
        reconstructions = data.load_reconstruction()
        for r in reconstructions:
            _transform_reconstruction(r, t)
        output = output or "reconstruction.geocoords.json"
        data.save_reconstruction(reconstructions, output)

    if dense:
        output = output or "undistorted/depthmaps/merged.geocoords.ply"
        output_path = os.path.join(data.data_path, output)
        udata = data.undistorted_dataset()
        _transform_dense_point_cloud(udata, t, output_path)


<<<<<<< HEAD
def _get_transformation(reference, projection, offset):
=======
def _get_transformation(reference: TopocentricConverter, projection: pyproj.Proj) -> np.ndarray:
>>>>>>> e5d23eb8
    """Get the linear transform from reconstruction coords to geocoords."""
    p = [[1, 0, 0], [0, 1, 0], [0, 0, 1], [0, 0, 0]]
    q = [_transform(point, reference, projection) for point in p]

    transformation = np.array(
        [
            [q[0][0] - q[3][0], q[1][0] - q[3][0], q[2][0] - q[3][0], q[3][0] - offset[0]],
            [q[0][1] - q[3][1], q[1][1] - q[3][1], q[2][1] - q[3][1], q[3][1] - offset[1]],
            [q[0][2] - q[3][2], q[1][2] - q[3][2], q[2][2] - q[3][2], q[3][2]],
            [0, 0, 0, 1],
        ]
    )
    return transformation


def _write_transformation(transformation: np.ndarray, filename: str) -> None:
    """Write the 4x4 matrix transformation to a text file."""
    with io.open_wt(filename) as fout:
        for row in transformation:
            fout.write(u" ".join(map(str, row)))
            fout.write(u"\n")


def _transform(point: Sequence, reference: TopocentricConverter, projection: pyproj.Proj) -> List[float]:
    """Transform on point from local coords to a proj4 projection."""
    lat, lon, altitude = reference.to_lla(point[0], point[1], point[2])
    easting, northing = projection(lon, lat)
    return [easting, northing, altitude]


def _transform_image_positions(
    reconstructions: List[types.Reconstruction], transformation: np.ndarray, output: str
) -> None:
    A, b = transformation[:3, :3], transformation[:3, 3]

    rows = ["Image\tX\tY\tZ"]
    for r in reconstructions:
        for shot in r.shots.values():
            o = shot.pose.get_origin()
            to = np.dot(A, o) + b
            row = [shot.id, to[0], to[1], to[2]]
            rows.append("\t".join(map(str, row)))

    text = "\n".join(rows + [""])
    with open(output, "w") as fout:
        fout.write(text)


def _transform_reconstruction(
    reconstruction: types.Reconstruction, transformation: np.ndarray
) -> None:
    """Apply a transformation to a reconstruction in-place."""
    A, b = transformation[:3, :3], transformation[:3, 3]
    A1 = np.linalg.inv(A)

    for shot in reconstruction.shots.values():
        R = shot.pose.get_rotation_matrix()
        shot.pose.set_rotation_matrix(np.dot(R, A1))
        shot.pose.set_origin(np.dot(A, shot.pose.get_origin()) + b)

    for point in reconstruction.points.values():
        point.coordinates = list(np.dot(A, point.coordinates) + b)


def _transform_dense_point_cloud(
    udata: UndistortedDataSet, transformation: np.ndarray, output_path: str
) -> None:
    """Apply a transformation to the merged point cloud."""
    A, b = transformation[:3, :3], transformation[:3, 3]
    input_path = udata.point_cloud_file()
    with io.open_rt(input_path) as fin:
        with io.open_wt(output_path) as fout:
            for i, line in enumerate(fin):
                if i < 13:
                    fout.write(line)
                else:
                    x, y, z, nx, ny, nz, red, green, blue = line.split()
                    x, y, z = np.dot(A, map(float, [x, y, z])) + b
                    nx, ny, nz = np.dot(A, map(float, [nx, ny, nz]))
                    fout.write(
                        "{} {} {} {} {} {} {} {} {}\n".format(
                            x, y, z, nx, ny, nz, red, green, blue
                        )
                    )<|MERGE_RESOLUTION|>--- conflicted
+++ resolved
@@ -13,10 +13,6 @@
 
 
 def run_dataset(
-<<<<<<< HEAD
-    data: DataSet, proj, transformation, image_positions, reconstruction, dense, output, offset = (0, 0)
-):
-=======
     data: DataSet,
     proj: str,
     transformation: bool,
@@ -24,8 +20,8 @@
     reconstruction: bool,
     dense : bool,
     output: str,
+    offset = (0, 0)
 ) -> None:
->>>>>>> e5d23eb8
     """Export reconstructions in geographic coordinates
 
     Args:
@@ -73,11 +69,7 @@
         _transform_dense_point_cloud(udata, t, output_path)
 
 
-<<<<<<< HEAD
-def _get_transformation(reference, projection, offset):
-=======
-def _get_transformation(reference: TopocentricConverter, projection: pyproj.Proj) -> np.ndarray:
->>>>>>> e5d23eb8
+def _get_transformation(reference: TopocentricConverter, projection: pyproj.Proj, offset) -> np.ndarray:
     """Get the linear transform from reconstruction coords to geocoords."""
     p = [[1, 0, 0], [0, 1, 0], [0, 0, 1], [0, 0, 0]]
     q = [_transform(point, reference, projection) for point in p]
