import itertools
import logging
import math
import queue
import threading
from timeit import default_timer as timer
from typing import Optional, List, Dict, Any, Tuple

import numpy as np
from opensfm import bow, features, io, log, pygeometry, upright, masking
from opensfm.context import parallel_map
from opensfm.dataset_base import DataSetBase

logger = logging.getLogger(__name__)


def run_dataset(data: DataSetBase):
    """Compute features for all images."""

    start = timer()

    default_queue_size = 10
    max_queue_size = 200
    mem_available = log.memory_available()
    if mem_available:
        expected_mb = mem_available / 2
        expected_images = min(
            max_queue_size, int(expected_mb / average_image_size(data))
        )
        logger.info(f"Capping memory usage to ~ {expected_mb} MB")
    else:
        expected_images = default_queue_size
    logger.info(f"Expecting to process {expected_images} images.")

    process_queue = queue.Queue(expected_images)
    arguments: List[Tuple[str, Any]] = []

    all_images = data.images()
    processes = data.config["processes"]

    if processes == 1:
        for image in all_images:
            counter = Counter()
            read_images(process_queue, data, [image], counter, 1)
            run_detection(process_queue)
            process_queue.get()
    else:
        counter = Counter()
        read_processes = data.config["read_processes"]
        if 1.5 * read_processes >= processes:
            read_processes = max(1, processes // 2)

        chunk_size = math.ceil(len(all_images) / read_processes)
        chunks_count = math.ceil(len(all_images) / chunk_size)
        read_processes = min(read_processes, chunks_count)

        expected: int = len(all_images)
        for i in range(read_processes):
            images_chunk = all_images[i * chunk_size : (i + 1) * chunk_size]
            arguments.append(
                (
                    "producer",
                    (process_queue, data, images_chunk, counter, expected),
                )
            )
        for _ in range(processes):
            arguments.append(("consumer", (process_queue)))
        parallel_map(process, arguments, processes, 1)

    end = timer()
    write_report(data, end - start)


def average_image_size(data: DataSetBase) -> float:
    average_size_mb = 0
    for camera in data.load_camera_models().values():
        average_size_mb += camera.width * camera.height * 4 / 1024 / 1024
    return average_size_mb / max(1, len(data.load_camera_models()))


def write_report(data: DataSetBase, wall_time: float):
    image_reports = []
    for image in data.images():
        try:
            txt = data.load_report("features/{}.json".format(image))
            image_reports.append(io.json_loads(txt))
        except IOError:
            logger.warning("No feature report image {}".format(image))

    report = {"wall_time": wall_time, "image_reports": image_reports}
    data.save_report(io.json_dumps(report), "features.json")


def is_high_res_panorama(data: DataSetBase, image_key: str, image_array: np.ndarray):
    """Detect if image is a panorama."""
    exif = data.load_exif(image_key)
    if exif:
        camera = data.load_camera_models()[exif["camera"]]
        w, h = int(exif["width"]), int(exif["height"])
        exif_pano = pygeometry.Camera.is_panorama(camera.projection_type)
    elif image_array is not None:
        h, w = image_array.shape[:2]
        exif_pano = False
    else:
        return False
    return w == 2 * h or exif_pano


class Counter(object):
    """Lock-less counter from https://julien.danjou.info/atomic-lock-free-counters-in-python/
    that relies on the CPython impl. of itertools.count() that is thread-safe. Used, as for
    some reason, joblib doesn't like a good old threading.Lock (everything is stuck)
    """

    def __init__(self):
        self.number_of_read = 0
        self.counter = itertools.count()
        self.read_lock = threading.Lock()

    def increment(self):
        next(self.counter)

    def value(self):
        with self.read_lock:
            value = next(self.counter) - self.number_of_read
            self.number_of_read += 1
        return value


def process(args: Tuple[str, Any]):
    process_type, real_args = args
    if process_type == "producer":
        queue, data, images, counter, expected = real_args
        read_images(queue, data, images, counter, expected)
    if process_type == "consumer":
        queue = real_args
        run_detection(queue)


def read_images(
    queue: queue.Queue,
    data: DataSetBase,
    images: List[str],
    counter: Counter,
    expected: int,
):
    full_queue_timeout = 120
    for image in images:
        logger.info(f"Reading data for image {image} (queue-size={queue.qsize()}")
        image_array = data.load_image(image)
        if data.config["features_bake_segmentation"]:
            segmentation_array = data.load_segmentation(image)
            instances_array = data.load_instances(image)
        else:
            segmentation_array, instances_array = None, None
        args = image, image_array, segmentation_array, instances_array, data
        queue.put(args, block=True, timeout=full_queue_timeout)
        counter.increment()
        if counter.value() == expected:
            logger.info("Finished reading images")
            queue.put(None)


def run_detection(queue: queue.Queue):
    while True:
        args = queue.get()
        if args is None:
            queue.put(None)
            break
        image, image_array, segmentation_array, instances_array, data = args
        detect(image, image_array, segmentation_array, instances_array, data)
        del image_array
        del segmentation_array
        del instances_array


def bake_segmentation(
    image: np.ndarray,
    points: np.ndarray,
    segmentation: Optional[np.ndarray],
    instances: Optional[np.ndarray],
    exif: Dict[str, Any],
):
    exif_height, exif_width, exif_orientation = (
        exif["height"],
        exif["width"],
        exif["orientation"],
    )
    height, width = image.shape[:2]
    if exif_height != height or exif_width != width:
        logger.error(
            f"Image has inconsistent EXIF dimensions ({exif_width}, {exif_height}) and image dimensions ({width}, {height}). Orientation={exif_orientation}"
        )

    panoptic_data = [None, None]
    for i, p_data in enumerate([segmentation, instances]):
        if p_data is None:
            continue
        new_height, new_width = p_data.shape
        ps = upright.opensfm_to_upright(
            points[:, :2],
            width,
            height,
            exif["orientation"],
            new_width=new_width,
            new_height=new_height,
        ).astype(int)
        panoptic_data[i] = p_data[ps[:, 1], ps[:, 0]]
    return panoptic_data


def detect(
    image: str,
    image_array: np.ndarray,
    segmentation_array: Optional[np.ndarray],
    instances_array: Optional[np.ndarray],
    data: DataSetBase,
):
    log.setup()

    need_words = (
        data.config["matcher_type"] == "WORDS"
        or data.config["matching_bow_neighbors"] > 0
    )
    has_words = not need_words or data.words_exist(image)
    has_features = data.features_exist(image)

    if has_features and has_words:
        logger.info(
            "Skip recomputing {} features for image {}".format(
                data.feature_type().upper(), image
            )
        )
        return

    logger.info(
        "Extracting {} features for image {}".format(data.feature_type().upper(), image)
    )

    start = timer()

    if data.config["feature_type"] == "SIFT_GPU":
        unmasked, keypoints = features.extract_features(
            image_array, data.config, is_high_res_panorama(data, image, image_array)
        )
        p_unmasked, f_unmasked, c_unmasked = unmasked
    else:
        p_unmasked, f_unmasked, c_unmasked = features.extract_features(
            image_array, data.config, is_high_res_panorama(data, image, image_array)
        )
    
    # Load segmentation and bake it in the data
    if data.config["features_bake_segmentation"]:
        exif = data.load_exif(image)
        s_unsorted, i_unsorted = bake_segmentation(
            image_array, p_unmasked, segmentation_array, instances_array, exif
        )
        p_unsorted = p_unmasked
        f_unsorted = f_unmasked
        c_unsorted = c_unmasked
    # Load segmentation, make a mask from it mask and apply it
    else:
        s_unsorted, i_unsorted = None, None
<<<<<<< HEAD
        fmask = data.load_features_mask(image, p_unmasked)
        if data.config["feature_type"] == "SIFT_GPU":
            keypoints = keypoints[fmask]
=======
        fmask = masking.load_features_mask(data, image, p_unmasked)
>>>>>>> 2200cdb4
        p_unsorted = p_unmasked[fmask]
        f_unsorted = f_unmasked[fmask]
        c_unsorted = c_unmasked[fmask]

    if len(p_unsorted) == 0:
        logger.warning("No features found in image {}".format(image))

    size = p_unsorted[:, 2]
    order = np.argsort(size)
    p_sorted = p_unsorted[order, :]
    f_sorted = f_unsorted[order, :]
    c_sorted = c_unsorted[order, :]
    if s_unsorted is not None:
        semantic_data = features.SemanticData(
            s_unsorted[order],
            i_unsorted[order] if i_unsorted is not None else None,
            data.segmentation_labels(),
        )
    else:
        semantic_data = None
    features_data = features.FeaturesData(p_sorted, f_sorted, c_sorted, semantic_data)
    if data.config["feature_type"] == "SIFT_GPU":
        keypoints_sorted = keypoints[order]
        data.save_gpu_features(image, keypoints_sorted)
    data.save_features(image, features_data)

    if need_words:
        bows = bow.load_bows(data.config)
        n_closest = data.config["bow_words_to_match"]
        closest_words = bows.map_to_words(
            f_sorted, n_closest, data.config["bow_matcher_type"]
        )
        data.save_words(image, closest_words)

    end = timer()
    report = {
        "image": image,
        "num_features": len(p_sorted),
        "wall_time": end - start,
    }
    data.save_report(io.json_dumps(report), "features/{}.json".format(image))<|MERGE_RESOLUTION|>--- conflicted
+++ resolved
@@ -261,13 +261,7 @@
     # Load segmentation, make a mask from it mask and apply it
     else:
         s_unsorted, i_unsorted = None, None
-<<<<<<< HEAD
-        fmask = data.load_features_mask(image, p_unmasked)
-        if data.config["feature_type"] == "SIFT_GPU":
-            keypoints = keypoints[fmask]
-=======
         fmask = masking.load_features_mask(data, image, p_unmasked)
->>>>>>> 2200cdb4
         p_unsorted = p_unmasked[fmask]
         f_unsorted = f_unmasked[fmask]
         c_unsorted = c_unmasked[fmask]
