import logging
import os
import subprocess
import tempfile

import PIL
from fpdf import FPDF
from opensfm import io
from opensfm.dataset import DataSet

logger = logging.getLogger(__name__)


class Report:
<<<<<<< HEAD
    def __init__(self, data, stats = None):
=======
    def __init__(self, data: DataSet):
>>>>>>> 58d0fc32
        self.output_path = os.path.join(data.data_path, "stats")
        self.dataset_name = os.path.basename(data.data_path)
        self.io_handler = data.io_handler

        self.mapi_light_light_green = [255, 255, 255]
        self.mapi_light_green = [0, 0, 0]
        self.mapi_light_grey = [218, 222, 228]
        self.mapi_dark_grey = [0, 0, 0]

        self.pdf = FPDF("P", "mm", "A4")
        self.pdf.add_page()

        self.title_size = 20
        self.h1 = 16
        self.h2 = 13
        self.h3 = 10
        self.text = 10
        self.small_text = 8
        self.margin = 10
        self.cell_height = 7
        self.total_size = 190

        if stats is not None:
            self.stats = stats
        else:
            self.stats = self._read_stats_file("stats.json")

    def save_report(self, filename):
        bytestring = self.pdf.output(dest="S")
        with self.io_handler.open(
            os.path.join(self.output_path, filename), "wb"
        ) as fwb:
            fwb.write(bytestring)


    def _make_table(self, columns_names, rows, row_header=False):
        self.pdf.set_font("Helvetica", "", self.h3)
        self.pdf.set_line_width(0.3)

        columns_sizes = [int(self.total_size / len(rows[0]))] * len(rows[0])

        if columns_names:
            self.pdf.set_draw_color(*self.mapi_light_grey)
            self.pdf.set_fill_color(*self.mapi_light_grey)
            for col, size in zip(columns_names, columns_sizes):
                self.pdf.rect(
                    self.pdf.get_x(),
                    self.pdf.get_y(),
                    size,
                    self.cell_height,
                    style="FD",
                )
                self.pdf.set_text_color(*self.mapi_dark_grey)
                self.pdf.cell(size, self.cell_height, col, align="L")
            self.pdf.set_xy(self.margin, self.pdf.get_y() + self.cell_height)

        self.pdf.set_draw_color(*self.mapi_light_grey)
        self.pdf.set_fill_color(*self.mapi_light_light_green)

        for row in rows:
            for i, (col, size) in enumerate(zip(row, columns_sizes)):
                if i == 0 and row_header:
                    self.pdf.set_draw_color(*self.mapi_light_grey)
                    self.pdf.set_fill_color(*self.mapi_light_grey)
                self.pdf.rect(
                    self.pdf.get_x(),
                    self.pdf.get_y(),
                    size,
                    self.cell_height,
                    style="FD",
                )
                self.pdf.set_text_color(*self.mapi_dark_grey)
                if i == 0 and row_header:
                    self.pdf.set_draw_color(*self.mapi_light_grey)
                    self.pdf.set_fill_color(*self.mapi_light_light_green)
                self.pdf.cell(size, self.cell_height, col, align="L")
            self.pdf.set_xy(self.margin, self.pdf.get_y() + self.cell_height)

    def _read_stats_file(self, filename):
        file_path = os.path.join(self.output_path, filename)
        with self.io_handler.open_rt(file_path) as fin:
            return io.json_load(fin)

    def _make_section(self, title):
        self.pdf.set_font("Helvetica", "B", self.h1)
        self.pdf.set_text_color(*self.mapi_dark_grey)
        self.pdf.cell(0, self.margin, title, align="L")
        self.pdf.set_xy(self.margin, self.pdf.get_y() + 1.5 * self.margin)

    def _make_subsection(self, title):
        self.pdf.set_xy(self.margin, self.pdf.get_y() - 0.5 * self.margin)
        self.pdf.set_font("Helvetica", "B", self.h2)
        self.pdf.set_text_color(*self.mapi_dark_grey)
        self.pdf.cell(0, self.margin, title, align="L")
        self.pdf.set_xy(self.margin, self.pdf.get_y() + self.margin)

    def _make_centered_image(self, image_path, desired_height):

        with tempfile.TemporaryDirectory() as tmp_local_dir:
            local_image_path = os.path.join(tmp_local_dir, os.path.basename(image_path))
            with self.io_handler.open(local_image_path, "wb") as fwb:
                with self.io_handler.open(image_path, "rb") as f:
                    fwb.write(f.read())

            width, height = PIL.Image.open(local_image_path).size
            resized_width = width * desired_height / height
            if resized_width > self.total_size:
                resized_width = self.total_size
                desired_height = height * resized_width / width

            self.pdf.image(
                local_image_path,
                self.pdf.get_x() + self.total_size / 2 - resized_width / 2,
                self.pdf.get_y(),
                h=desired_height,
            )
            self.pdf.set_xy(
                self.margin, self.pdf.get_y() + desired_height + self.margin
            )

    def make_title(self):
        # title
        self.pdf.set_font("Helvetica", "B", self.title_size)
        self.pdf.set_text_color(*self.mapi_light_green)
        self.pdf.cell(0, self.margin, "ODM Quality Report", align="C")
        self.pdf.set_xy(self.margin, self.title_size)

        # version number
<<<<<<< HEAD
        version_file = os.path.join(os.path.dirname(__file__), "..", "..", "..", "..", "..", "VERSION")
        version = ""
        try:
            with open(version_file, 'r') as f:
               version = f.read().strip()
        except Exception as e:
            logger.warning("Invalid version file" + version_file + ": " + str(e))
=======
        try:
            out, _ = subprocess.Popen(
                ["git", "describe", "--tags"],
                stdout=subprocess.PIPE,
                stderr=subprocess.PIPE,
            ).communicate()
            version = out.strip().decode()
        except BaseException as e:
            logger.warning(f"Exception thrwon while extracting 'git' version, {e}")
            version = ""
>>>>>>> 58d0fc32

        # indicate we don't know the version
        version = "unknown" if version == "" else version

        self.pdf.set_font("Helvetica", "", self.small_text)
        self.pdf.set_text_color(*self.mapi_dark_grey)
        self.pdf.cell(
            0, self.margin, f"Processed with ODM version {version}", align="R"
        )
        self.pdf.set_xy(self.margin, self.pdf.get_y() + 2 * self.margin)

    def make_dataset_summary(self):
        self._make_section("Dataset Summary")

        rows = [
            #["Dataset", self.dataset_name],
            ["Date", self.stats["processing_statistics"]["date"]],
            [
                "Area Covered",
                f"{self.stats['processing_statistics']['area']/1e6:.6f} km²",
            ],
            [
                "Processing Time",
                #f"{self.stats['processing_statistics']['steps_times']['Total Time']:.2f} seconds",
                self.stats['odm_processing_statistics']['total_time_human'],
            ],
        ]
        self._make_table(None, rows, True)
        self.pdf.set_xy(self.margin, self.pdf.get_y() + self.margin)

    def _has_meaningful_gcp(self):
        return (
            self.stats["reconstruction_statistics"]["has_gcp"]
            and "average_error" in self.stats["gcp_errors"]
        )

    def make_processing_summary(self):
        self._make_section("Processing Summary")

        rec_shots, init_shots = (
            self.stats["reconstruction_statistics"]["reconstructed_shots_count"],
            self.stats["reconstruction_statistics"]["initial_shots_count"],
        )
        rec_points, init_points = (
            self.stats["reconstruction_statistics"]["reconstructed_points_count"],
            self.stats["reconstruction_statistics"]["initial_points_count"],
        )

        geo_string = []
        if self.stats["reconstruction_statistics"]["has_gps"]:
            geo_string.append("GPS")
        if self._has_meaningful_gcp():
            geo_string.append("GCP")

        ratio_shots = rec_shots / init_shots * 100 if init_shots > 0 else -1
        rows = [
            [
                "Reconstructed Images",
                f"{rec_shots} over {init_shots} shots ({ratio_shots:.1f}%)",
            ],
            [
                "Reconstructed Points (Sparse)",
                f"{rec_points} over {init_points} points ({rec_points/init_points*100:.1f}%)",
            ],
            [
                "Reconstructed Components",
                f"{self.stats['reconstruction_statistics']['components']} component",
            ],
            [
                "Detected Features",
                f"{self.stats['features_statistics']['detected_features']['median']:,} features",
            ],
            [
                "Reconstructed Features",
                f"{self.stats['features_statistics']['reconstructed_features']['median']:,} features",
            ],
            ["Geographic Reference", " and ".join(geo_string)],
        ]

        # Dense (if available)
        if self.stats.get('point_cloud_statistics'):
            if self.stats['point_cloud_statistics'].get('dense'):
                rows.insert(2, [
                    "Reconstructed Points (Dense)",
                    f"{self.stats['point_cloud_statistics']['stats']['statistic'][0]['count']:,} points"
                ])

        # GSD (if available)
        if self.stats['odm_processing_statistics'].get('average_gsd'):
            rows.insert(3, [
                "Average Ground Sampling Distance (GSD)",
                f"{self.stats['odm_processing_statistics']['average_gsd']:.1f} cm"
            ])

        row_gps_gcp = [" / ".join(geo_string) + " errors"]
        geo_errors = []
        if self.stats["reconstruction_statistics"]["has_gps"]:
            geo_errors.append(f"{self.stats['gps_errors']['average_error']:.2f}")
        if self._has_meaningful_gcp():
            geo_errors.append(f"{self.stats['gcp_errors']['average_error']:.2f}")
        row_gps_gcp.append(" / ".join(geo_errors) + " meters")
        rows.append(row_gps_gcp)

        self._make_table(None, rows, True)
        self.pdf.set_xy(self.margin, self.pdf.get_y() + self.margin / 2)

        topview_height = 130
        topview_grids = [
            f for f in self.io_handler.ls(self.output_path) if f.startswith("topview")
        ]
        self._make_centered_image(
            os.path.join(self.output_path, topview_grids[0]), topview_height
        )

        self.pdf.set_xy(self.margin, self.pdf.get_y() + self.margin)

    def make_processing_time_details(self):
        self._make_section("Processing Time Details")

        columns_names = list(self.stats["processing_statistics"]["steps_times"].keys())
        formatted_floats = []
        for v in self.stats["processing_statistics"]["steps_times"].values():
            formatted_floats.append(f"{v:.2f} sec.")
        rows = [formatted_floats]
        self._make_table(columns_names, rows)
        self.pdf.set_xy(self.margin, self.pdf.get_y() + 2 * self.margin)

    def make_gps_details(self):
        self._make_section("GPS/GCP Errors Details")

        # GPS
        for error_type in ["gps", "gcp"]:
            rows = []
            columns_names = [error_type.upper(), "Mean", "Sigma", "RMS Error"]
            if "average_error" not in self.stats[error_type + "_errors"]:
                continue
            for comp in ["x", "y", "z"]:
                row = [comp.upper() + " Error (meters)"]
                row.append(f"{self.stats[error_type + '_errors']['mean'][comp]:.3f}")
                row.append(f"{self.stats[error_type +'_errors']['std'][comp]:.3f}")
                row.append(f"{self.stats[error_type +'_errors']['error'][comp]:.3f}")
                rows.append(row)

            rows.append(
                [
                    "Total",
                    "",
                    "",
                    f"{self.stats[error_type +'_errors']['average_error']:.3f}",
                ]
            )
            self._make_table(columns_names, rows)
            self.pdf.set_xy(self.margin, self.pdf.get_y() + self.margin / 2)

        self.pdf.set_xy(self.margin, self.pdf.get_y() + self.margin / 2)

    def make_features_details(self):
        self._make_section("Features Details")

        heatmap_height = 60
        heatmaps = [
            f for f in self.io_handler.ls(self.output_path) if f.startswith("heatmap")
        ]
        self._make_centered_image(
            os.path.join(self.output_path, heatmaps[0]), heatmap_height
        )
        if len(heatmaps) > 1:
            logger.warning("Please implement multi-model display")

        columns_names = ["", "Min.", "Max.", "Mean", "Median"]
        rows = []
        for comp in ["detected_features", "reconstructed_features"]:
            row = [comp.replace("_", " ").replace("features", "").capitalize()]
            for t in columns_names[1:]:
                row.append(
                    f"{self.stats['features_statistics'][comp][t.replace('.', '').lower()]:.0f}"
                )
            rows.append(row)
        self._make_table(columns_names, rows)

        self.pdf.set_xy(self.margin, self.pdf.get_y() + self.margin)

    def make_reconstruction_details(self):
        self._make_section("Reconstruction Details")

        rows = [
            [
                "Average Reprojection Error (normalized / pixels / angular)",
                (
                    f"{self.stats['reconstruction_statistics']['reprojection_error_normalized']:.2f} / "
                    f"{self.stats['reconstruction_statistics']['reprojection_error_pixels']:.2f} / "
                    f"{self.stats['reconstruction_statistics']['reprojection_error_angular']:.5f}"
                ),
            ],
            [
                "Average Track Length",
                f"{self.stats['reconstruction_statistics']['average_track_length']:.2f} images",
            ],
            [
                "Average Track Length (> 2)",
                f"{self.stats['reconstruction_statistics']['average_track_length_over_two']:.2f} images",
            ],
        ]
        self._make_table(None, rows, True)
        self.pdf.set_xy(self.margin, self.pdf.get_y() + self.margin / 1.5)

        residual_histogram_height = 60
        residual_histogram = [
            f
            for f in self.io_handler.ls(self.output_path)
            if f.startswith("residual_histogram")
        ]
        self._make_centered_image(
            os.path.join(self.output_path, residual_histogram[0]),
            residual_histogram_height,
        )
        self.pdf.set_xy(self.margin, self.pdf.get_y() + self.margin)

    def make_camera_models_details(self):
        self._make_section("Camera Models Details")

        for camera, params in self.stats["camera_errors"].items():
            residual_grids = [
                f
                for f in self.io_handler.ls(self.output_path)
                if f.startswith("residuals_" + str(camera.replace("/", "_")))
            ]
            if not residual_grids:
                continue

            initial = params["initial_values"]
            optimized = params["optimized_values"]
            names = [""] + list(initial.keys())

            rows = []
            rows.append(["Initial"] + [f"{x:.4f}" for x in initial.values()])
            rows.append(["Optimized"] + [f"{x:.4f}" for x in optimized.values()])

            self._make_subsection(camera)
            self._make_table(names, rows)
            self.pdf.set_xy(self.margin, self.pdf.get_y() + self.margin / 2)

            residual_grid_height = 100
            self._make_centered_image(
                os.path.join(self.output_path, residual_grids[0]), residual_grid_height
            )

    def make_rig_cameras_details(self):
        self._make_section("Rig Cameras Details")

        columns_names = [
            "Translation X",
            "Translation Y",
            "Translation Z",
            "Rotation X",
            "Rotation Y",
            "Rotation Z",
        ]
        for rig_camera_id, params in self.stats["rig_errors"].items():
            initial = params["initial_values"]
            optimized = params["optimized_values"]

            rows = []
            r_init, t_init = initial["rotation"], initial["translation"]
            r_opt, t_opt = optimized["rotation"], optimized["translation"]
            rows.append(
                [
                    f"{t_init[0]:.4f} m",
                    f"{t_init[1]:.4f} m",
                    f"{t_init[2]:.4f} m",
                    f"{r_init[0]:.4f}",
                    f"{r_init[1]:.4f}",
                    f"{r_init[2]:.4f}",
                ]
            )
            rows.append(
                [
                    f"{t_opt[0]:.4f} m",
                    f"{t_opt[1]:.4f} m",
                    f"{t_opt[2]:.4f} m",
                    f"{r_opt[0]:.4f}",
                    f"{r_opt[1]:.4f}",
                    f"{r_opt[2]:.4f}",
                ]
            )

            self._make_subsection(rig_camera_id)
            self._make_table(columns_names, rows)
            self.pdf.set_xy(self.margin, self.pdf.get_y() + self.margin / 2)

    def make_tracks_details(self):
        self._make_section("Tracks Details")
        matchgraph_height = 80
        matchgraph = [
            f
            for f in self.io_handler.ls(self.output_path)
            if f.startswith("matchgraph")
        ]
        self._make_centered_image(
            os.path.join(self.output_path, matchgraph[0]), matchgraph_height
        )

        histogram = self.stats["reconstruction_statistics"]["histogram_track_length"]
        start_length, end_length = 2, 10
        row_length = ["Length"]
        for length, _ in sorted(histogram.items(), key=lambda x: int(x[0])):
            if int(length) < start_length or int(length) > end_length:
                continue
            row_length.append(length)
        row_count = ["Count"]
        for length, count in sorted(histogram.items(), key=lambda x: int(x[0])):
            if int(length) < start_length or int(length) > end_length:
                continue
            row_count.append(f"{count}")

        self._make_table(None, [row_length, row_count], True)

        self.pdf.set_xy(self.margin, self.pdf.get_y() + self.margin)

    def add_page_break(self):
        self.pdf.add_page("P")

    def make_survey_data(self):
        self._make_section("Survey Data")

        self._make_centered_image(
            os.path.join(self.output_path, "overlap.png"), 110
        )
        self._make_centered_image(
            os.path.join(self.output_path, "overlap_diagram_legend.png"), 3
        )

        self.pdf.set_xy(self.margin, self.pdf.get_y() + self.margin)


    def _add_image_label(self, text):
        self.pdf.set_font_size(self.small_text)
        self.pdf.text(self.pdf.get_x() + self.total_size / 2 - self.pdf.get_string_width(text) / 2, self.pdf.get_y() - 5, text)


    def make_preview(self):
        ortho = os.path.join(self.output_path, "ortho.png")
        dsm = os.path.join(self.output_path, "dsm.png")
        dtm = os.path.join(self.output_path, "dtm.png")
        count = 0

        if os.path.isfile(ortho) or os.path.isfile(dsm):
            self._make_section("Previews")
            
            if os.path.isfile(ortho):
                self._make_centered_image(
                    os.path.join(self.output_path, ortho), 110
                )
                self._add_image_label("Orthophoto")
                count += 1

            if os.path.isfile(dsm) and self.stats.get('dsm_statistics'):
                self._make_centered_image(
                    os.path.join(self.output_path, dsm), 110
                )
                self._add_image_label("Digital Surface Model")

                self._make_centered_image(
                    os.path.join(self.output_path, "dsm_gradient.png"), 4
                )
                self.pdf.set_font_size(self.small_text)
                min_text = "{:,.2f}m".format(self.stats['dsm_statistics']['min'])
                max_text = "{:,.2f}m".format(self.stats['dsm_statistics']['max'])
                self.pdf.text(self.pdf.get_x() + 40, self.pdf.get_y() - 5, min_text)
                self.pdf.text(self.pdf.get_x() + 40 + 110.5 - self.pdf.get_string_width(max_text), self.pdf.get_y() - 5, max_text)
                count += 1

            if os.path.isfile(dtm) and self.stats.get('dtm_statistics'):
                if count >= 2:
                    self.add_page_break()

                self._make_centered_image(
                    os.path.join(self.output_path, dtm), 110
                )
                self._add_image_label("Digital Terrain Model")

                self._make_centered_image(
                    os.path.join(self.output_path, "dsm_gradient.png"), 4
                )
                self.pdf.set_font_size(self.small_text)
                min_text = "{:,.2f}m".format(self.stats['dtm_statistics']['min'])
                max_text = "{:,.2f}m".format(self.stats['dtm_statistics']['max'])
                self.pdf.text(self.pdf.get_x() + 40, self.pdf.get_y() - 5, min_text)
                self.pdf.text(self.pdf.get_x() + 40 + 110.5 - self.pdf.get_string_width(max_text), self.pdf.get_y() - 5, max_text)

            self.pdf.set_xy(self.margin, self.pdf.get_y() + self.margin)

            return True

    def generate_report(self):
        self.make_title()
        self.make_dataset_summary()
        self.make_processing_summary()
        self.add_page_break()

        if self.make_preview():
            self.add_page_break()

        if os.path.isfile(os.path.join(self.output_path, "overlap.png")):
            self.make_survey_data()
        self.make_gps_details()
        self.add_page_break()

        self.make_features_details()
        self.make_reconstruction_details()
        self.add_page_break()

        self.make_tracks_details()
        self.make_camera_models_details()
<<<<<<< HEAD
        # self.make_processing_time_details()
=======
        self.make_rig_cameras_details()
        self.add_page_break()

        self.make_gps_details()
        self.make_processing_time_details()
>>>>>>> 58d0fc32
<|MERGE_RESOLUTION|>--- conflicted
+++ resolved
@@ -12,11 +12,7 @@
 
 
 class Report:
-<<<<<<< HEAD
-    def __init__(self, data, stats = None):
-=======
-    def __init__(self, data: DataSet):
->>>>>>> 58d0fc32
+    def __init__(self, data: DataSet, stats = None):
         self.output_path = os.path.join(data.data_path, "stats")
         self.dataset_name = os.path.basename(data.data_path)
         self.io_handler = data.io_handler
@@ -145,7 +141,6 @@
         self.pdf.set_xy(self.margin, self.title_size)
 
         # version number
-<<<<<<< HEAD
         version_file = os.path.join(os.path.dirname(__file__), "..", "..", "..", "..", "..", "VERSION")
         version = ""
         try:
@@ -153,18 +148,6 @@
                version = f.read().strip()
         except Exception as e:
             logger.warning("Invalid version file" + version_file + ": " + str(e))
-=======
-        try:
-            out, _ = subprocess.Popen(
-                ["git", "describe", "--tags"],
-                stdout=subprocess.PIPE,
-                stderr=subprocess.PIPE,
-            ).communicate()
-            version = out.strip().decode()
-        except BaseException as e:
-            logger.warning(f"Exception thrwon while extracting 'git' version, {e}")
-            version = ""
->>>>>>> 58d0fc32
 
         # indicate we don't know the version
         version = "unknown" if version == "" else version
@@ -579,12 +562,4 @@
 
         self.make_tracks_details()
         self.make_camera_models_details()
-<<<<<<< HEAD
-        # self.make_processing_time_details()
-=======
-        self.make_rig_cameras_details()
-        self.add_page_break()
-
-        self.make_gps_details()
-        self.make_processing_time_details()
->>>>>>> 58d0fc32
+        #self.make_rig_cameras_details()