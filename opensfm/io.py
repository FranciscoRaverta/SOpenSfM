import json
import logging
import os
import typing as t
from abc import ABC, abstractmethod

import cv2
import numpy as np
import pyproj
from opensfm import context, features, geo, pygeometry, pymap, types
from PIL import Image

<<<<<<< HEAD
import rasterio
from rasterio.plot import reshape_as_image
import warnings
warnings.filterwarnings("ignore", category=rasterio.errors.NotGeoreferencedWarning)


=======
logger = logging.getLogger(__name__)
>>>>>>> 58d0fc32

logger = logging.getLogger(__name__)
logging.getLogger("rasterio").setLevel(logging.WARNING)
logging.getLogger("PIL").setLevel(logging.WARNING)

def camera_from_json(key, obj):
    """
    Read camera from a json object
    """
    camera = None
    pt = obj.get("projection_type", "perspective")
    if pt == "perspective":
        camera = pygeometry.Camera.create_perspective(
            obj["focal"], obj.get("k1", 0.0), obj.get("k2", 0.0)
        )
    elif pt == "brown":
        camera = pygeometry.Camera.create_brown(
            obj["focal_x"],
            obj["focal_y"] / obj["focal_x"],
            [obj.get("c_x", 0.0), obj.get("c_y", 0.0)],
            [
                obj.get("k1", 0.0),
                obj.get("k2", 0.0),
                obj.get("k3", 0.0),
                obj.get("p1", 0.0),
                obj.get("p2", 0.0),
            ],
        )
    elif pt == "fisheye":
        camera = pygeometry.Camera.create_fisheye(
            obj["focal"], obj.get("k1", 0.0), obj.get("k2", 0.0)
        )
    elif pt == "fisheye_opencv":
        camera = pygeometry.Camera.create_fisheye_opencv(
            obj["focal_x"],
            obj["focal_y"] / obj["focal_x"],
            [obj.get("c_x", 0.0), obj.get("c_y", 0.0)],
            [
                obj.get("k1", 0.0),
                obj.get("k2", 0.0),
                obj.get("k3", 0.0),
                obj.get("k4", 0.0),
            ],
        )
    elif pt == "fisheye62":
        camera = pygeometry.Camera.create_fisheye62(
            obj["focal_x"],
            obj["focal_y"] / obj["focal_x"],
            [obj.get("c_x", 0.0), obj.get("c_y", 0.0)],
            [
                obj.get("k1", 0.0),
                obj.get("k2", 0.0),
                obj.get("k3", 0.0),
                obj.get("k4", 0.0),
                obj.get("k5", 0.0),
                obj.get("k6", 0.0),
                obj.get("p1", 0.0),
                obj.get("p2", 0.0),
            ],
        )
    elif pt == "radial":
        camera = pygeometry.Camera.create_radial(
            obj["focal_x"],
            obj["focal_y"] / obj["focal_x"],
            [obj.get("c_x", 0.0), obj.get("c_y", 0.0)],
            [
                obj.get("k1", 0.0),
                obj.get("k2", 0.0),
            ],
        )
    elif pt == "simple_radial":
        camera = pygeometry.Camera.create_simple_radial(
            obj["focal_x"],
            obj["focal_y"] / obj["focal_x"],
            [obj.get("c_x", 0.0), obj.get("c_y", 0.0)],
            obj.get("k1", 0.0),
        )
    elif pt == "dual":
        camera = pygeometry.Camera.create_dual(
            obj.get("transition", 0.5),
            obj["focal"],
            obj.get("k1", 0.0),
            obj.get("k2", 0.0),
        )
    elif pygeometry.Camera.is_panorama(pt):
        camera = pygeometry.Camera.create_spherical()
    else:
        raise NotImplementedError
    camera.id = key
    camera.width = int(obj.get("width", 0))
    camera.height = int(obj.get("height", 0))
    return camera


def pose_from_json(obj):
    pose = pygeometry.Pose()
    pose.rotation = obj["rotation"]
    if "translation" in obj:
        pose.translation = obj["translation"]
    return pose


def assign_shot_attributes(obj, shot):
    shot.metadata = json_to_pymap_metadata(obj)
    if "scale" in obj:
        shot.scale = obj["scale"]
    if "covariance" in obj:
        shot.covariance = np.array(obj["covariance"])
    if "merge_cc" in obj:
        shot.merge_cc = obj["merge_cc"]
    if "vertices" in obj and "faces" in obj:
        shot.mesh.vertices = obj["vertices"]
        shot.mesh.faces = obj["faces"]


def shot_in_reconstruction_from_json(reconstruction, key, obj, is_pano_shot=False):
    """
    Read shot from a json object and append it to a reconstruction
    """
    pose = pose_from_json(obj)

    if is_pano_shot:
        shot = reconstruction.create_pano_shot(key, obj["camera"], pose)
    else:
        shot = reconstruction.create_shot(key, obj["camera"], pose)
    assign_shot_attributes(obj, shot)
    return shot


def single_shot_from_json(key, obj, camera):
    """
    Read shot from a json object
    """
    pose = pose_from_json(obj)
    shot = pymap.Shot(key, camera, pose)
    assign_shot_attributes(obj, shot)
    return shot


def point_from_json(reconstruction, key, obj):
    """
    Read a point from a json object
    """
    point = reconstruction.create_point(key, obj["coordinates"])
    point.color = obj["color"]
    return point


def rig_camera_from_json(key, obj):
    """
    Read a rig cameras from a json object
    """
    pose = pygeometry.Pose()
    pose.rotation = obj["rotation"]
    pose.translation = obj["translation"]
    rig_camera = pymap.RigCamera(pose, key)
    return rig_camera


def rig_cameras_from_json(obj):
    """
    Read rig cameras from a json object
    """
    rig_cameras = {}
    for key, value in obj.items():
        rig_cameras[key] = rig_camera_from_json(key, value)
    return rig_cameras


def rig_instance_from_json(reconstruction, key, obj):
    """
    Read any rig instance from a json shot object
    """
    instance_id = int(key)
    reconstruction.add_rig_instance(pymap.RigInstance(instance_id))

    pose = pygeometry.Pose()
    pose.rotation = obj["rotation"]
    pose.translation = obj["translation"]
    reconstruction.rig_instances[instance_id].pose = pose

    for shot_id, rig_camera_id in obj["rig_camera_ids"].items():
        reconstruction.rig_instances[instance_id].add_shot(
            reconstruction.rig_cameras[rig_camera_id], reconstruction.shots[shot_id]
        )


def reconstruction_from_json(obj: t.Dict[str, t.Any]):
    """
    Read a reconstruction from a json object
    """
    reconstruction = types.Reconstruction()

    # Extract cameras
    for key, value in obj["cameras"].items():
        camera = camera_from_json(key, value)
        reconstruction.add_camera(camera)

    # Extract rig models
    if "rig_cameras" in obj:
        for key, value in obj["rig_cameras"].items():
            reconstruction.add_rig_camera(rig_camera_from_json(key, value))

    # Extract shots
    for key, value in obj["shots"].items():
        shot_in_reconstruction_from_json(reconstruction, key, value)

    # Extract rig instances from shots
    if "rig_instances" in obj:
        for key, value in obj["rig_instances"].items():
            rig_instance_from_json(reconstruction, key, value)

    # Extract points
    if "points" in obj:
        for key, value in obj["points"].items():
            point_from_json(reconstruction, key, value)

    # Extract pano_shots
    if "pano_shots" in obj:
        for key, value in obj["pano_shots"].items():
            is_pano_shot = True
            shot_in_reconstruction_from_json(reconstruction, key, value, is_pano_shot)

    # Extract main and unit shots
    if "main_shot" in obj:
        # pyre-fixme[16]: `types.Reconstruction` has no attribute `main_shot`
        reconstruction.main_shot = obj["main_shot"]
    if "unit_shot" in obj:
        # pyre-fixme[16]: `types.Reconstruction` has no attribute `unit_shot`
        reconstruction.unit_shot = obj["unit_shot"]

    # Extract reference topocentric frame
    if "reference_lla" in obj:
        lla = obj["reference_lla"]
        reconstruction.reference = geo.TopocentricConverter(
            lla["latitude"], lla["longitude"], lla["altitude"]
        )

    return reconstruction


def reconstructions_from_json(obj):
    """
    Read all reconstructions from a json object
    """
    return [reconstruction_from_json(i) for i in obj]


def cameras_from_json(obj):
    """
    Read cameras from a json object
    """
    cameras = {}
    for key, value in obj.items():
        cameras[key] = camera_from_json(key, value)
    return cameras


def camera_to_json(camera):
    """
    Write camera to a json object
    """
    if camera.projection_type == "perspective":
        return {
            "projection_type": camera.projection_type,
            "width": camera.width,
            "height": camera.height,
            "focal": camera.focal,
            "k1": camera.k1,
            "k2": camera.k2,
        }
    elif camera.projection_type == "brown":
        return {
            "projection_type": camera.projection_type,
            "width": camera.width,
            "height": camera.height,
            "focal_x": camera.focal,
            "focal_y": camera.focal * camera.aspect_ratio,
            "c_x": camera.principal_point[0],
            "c_y": camera.principal_point[1],
            "k1": camera.k1,
            "k2": camera.k2,
            "p1": camera.p1,
            "p2": camera.p2,
            "k3": camera.k3,
        }
    elif camera.projection_type == "fisheye":
        return {
            "projection_type": camera.projection_type,
            "width": camera.width,
            "height": camera.height,
            "focal": camera.focal,
            "k1": camera.k1,
            "k2": camera.k2,
        }
    elif camera.projection_type == "fisheye_opencv":
        return {
            "projection_type": camera.projection_type,
            "width": camera.width,
            "height": camera.height,
            "focal_x": camera.focal,
            "focal_y": camera.focal * camera.aspect_ratio,
            "c_x": camera.principal_point[0],
            "c_y": camera.principal_point[1],
            "k1": camera.k1,
            "k2": camera.k2,
            "k3": camera.k3,
            "k4": camera.k4,
        }
    elif camera.projection_type == "fisheye62":
        return {
            "projection_type": camera.projection_type,
            "width": camera.width,
            "height": camera.height,
            "focal_x": camera.focal,
            "focal_y": camera.focal * camera.aspect_ratio,
            "c_x": camera.principal_point[0],
            "c_y": camera.principal_point[1],
            "k1": camera.k1,
            "k2": camera.k2,
            "k3": camera.k3,
            "k4": camera.k4,
            "k5": camera.k5,
            "k6": camera.k6,
            "p1": camera.p1,
            "p2": camera.p2,
        }
    elif camera.projection_type == "simple_radial":
        return {
            "projection_type": camera.projection_type,
            "width": camera.width,
            "height": camera.height,
            "focal_x": camera.focal,
            "focal_y": camera.focal * camera.aspect_ratio,
            "c_x": camera.principal_point[0],
            "c_y": camera.principal_point[1],
            "k1": camera.k1,
        }
    elif camera.projection_type == "radial":
        return {
            "projection_type": camera.projection_type,
            "width": camera.width,
            "height": camera.height,
            "focal_x": camera.focal,
            "focal_y": camera.focal * camera.aspect_ratio,
            "c_x": camera.principal_point[0],
            "c_y": camera.principal_point[1],
            "k1": camera.k1,
            "k2": camera.k2,
        }
    elif camera.projection_type == "dual":
        return {
            "projection_type": camera.projection_type,
            "width": camera.width,
            "height": camera.height,
            "focal": camera.focal,
            "k1": camera.k1,
            "k2": camera.k2,
            "transition": camera.transition,
        }
    elif pygeometry.Camera.is_panorama(camera.projection_type):
        return {
            "projection_type": camera.projection_type,
            "width": camera.width,
            "height": camera.height,
        }
    else:
        raise NotImplementedError


def shot_to_json(shot):
    """
    Write shot to a json object
    """
    obj = {
        "rotation": list(shot.pose.rotation),
        "translation": list(shot.pose.translation),
        "camera": shot.camera.id,
    }

    if shot.metadata is not None:
        obj.update(pymap_metadata_to_json(shot.metadata))
    if shot.mesh is not None:
        obj["vertices"] = [list(vertice) for vertice in shot.mesh.vertices]
        obj["faces"] = [list(face) for face in shot.mesh.faces]
    if hasattr(shot, "scale"):
        obj["scale"] = shot.scale
    if hasattr(shot, "covariance"):
        obj["covariance"] = shot.covariance.tolist()
    if hasattr(shot, "merge_cc"):
        obj["merge_cc"] = shot.merge_cc
    return obj


def rig_instance_to_json(rig_instance):
    """
    Write a rig instance to a json object
    """
    return {
        "translation": list(rig_instance.pose.translation),
        "rotation": list(rig_instance.pose.rotation),
        "rig_camera_ids": rig_instance.camera_ids,
    }


def rig_camera_to_json(rig_camera):
    """
    Write a rig camera to a json object
    """
    obj = {
        "rotation": list(rig_camera.pose.rotation),
        "translation": list(rig_camera.pose.translation),
    }
    return obj


def pymap_metadata_to_json(metadata):
    obj = {}
    if metadata.orientation.has_value:
        obj["orientation"] = metadata.orientation.value
    if metadata.capture_time.has_value:
        obj["capture_time"] = metadata.capture_time.value
    if metadata.gps_accuracy.has_value:
        obj["gps_dop"] = metadata.gps_accuracy.value
    if metadata.gps_position.has_value:
        obj["gps_position"] = list(metadata.gps_position.value)
    if metadata.accelerometer.has_value:
        obj["accelerometer"] = list(metadata.accelerometer.value)
    if metadata.compass_angle.has_value and metadata.compass_accuracy.has_value:
        obj["compass"] = {
            "angle": metadata.compass_angle.value,
            "accuracy": metadata.compass_accuracy.value,
        }
    else:
        if metadata.compass_angle.has_value:
            obj["compass"] = {"angle": metadata.compass_angle.value}
        elif metadata.compass_accuracy.has_value:
            obj["compass"] = {"accuracy": metadata.compass_accuracy.value}
    if metadata.sequence_key.has_value:
        obj["skey"] = metadata.sequence_key.value
    return obj


def json_to_pymap_metadata(obj):
    metadata = pymap.ShotMeasurements()
    if obj.get("orientation") is not None:
        metadata.orientation.value = obj.get("orientation")
    if obj.get("capture_time") is not None:
        metadata.capture_time.value = obj.get("capture_time")
    if obj.get("gps_dop") is not None:
        metadata.gps_accuracy.value = obj.get("gps_dop")
    if obj.get("gps_position") is not None:
        metadata.gps_position.value = obj.get("gps_position")
    if obj.get("skey") is not None:
        metadata.sequence_key.value = obj.get("skey")
    if obj.get("accelerometer") is not None:
        metadata.accelerometer.value = obj.get("accelerometer")
    if obj.get("compass") is not None:
        compass = obj.get("compass")
        if "angle" in compass:
            metadata.compass_angle.value = compass["angle"]
        if "accuracy" in compass:
            metadata.compass_accuracy.value = compass["accuracy"]
    return metadata


def point_to_json(point):
    """
    Write a point to a json object
    """
    return {
        "color": list(point.color.astype(float)),
        "coordinates": list(point.coordinates),
    }


def reconstruction_to_json(reconstruction) -> t.Dict[str, t.Any]:
    """
    Write a reconstruction to a json object
    """
    obj = {"cameras": {}, "shots": {}, "points": {}}

    # Extract cameras
    for camera in reconstruction.cameras.values():
        obj["cameras"][camera.id] = camera_to_json(camera)

    # Extract rig models
    if len(reconstruction.rig_cameras):
        obj["rig_cameras"] = {}
    for rig_camera in reconstruction.rig_cameras.values():
        obj["rig_cameras"][rig_camera.id] = rig_camera_to_json(rig_camera)
    if len(reconstruction.rig_instances):
        obj["rig_instances"] = {}
    for rig_instance in reconstruction.rig_instances.values():
        obj["rig_instances"][rig_instance.id] = rig_instance_to_json(rig_instance)

    # Extract shots
    for shot in reconstruction.shots.values():
        obj["shots"][shot.id] = shot_to_json(shot)

    # Extract points
    for point in reconstruction.points.values():
        obj["points"][point.id] = point_to_json(point)

    # Extract pano_shots
    if hasattr(reconstruction, "pano_shots"):
        if len(reconstruction.pano_shots) > 0:
            obj["pano_shots"] = {}
            for shot in reconstruction.pano_shots.values():
                obj["pano_shots"][shot.id] = shot_to_json(shot)

    # Extract main and unit shots
    if hasattr(reconstruction, "main_shot"):
        obj["main_shot"] = reconstruction.main_shot
    if hasattr(reconstruction, "unit_shot"):
        obj["unit_shot"] = reconstruction.unit_shot

    # Extract reference topocentric frame
    if reconstruction.reference:
        ref = reconstruction.reference
        obj["reference_lla"] = {
            "latitude": ref.lat,
            "longitude": ref.lon,
            "altitude": ref.alt,
        }

    return obj


def reconstructions_to_json(
    reconstructions: t.Iterable[types.Reconstruction],
) -> t.List[t.Dict[str, t.Any]]:
    """
    Write all reconstructions to a json object
    """
    return [reconstruction_to_json(i) for i in reconstructions]


def cameras_to_json(cameras):
    """
    Write cameras to a json object
    """
    obj = {}
    for camera in cameras.values():
        obj[camera.id] = camera_to_json(camera)
    return obj


def rig_cameras_to_json(rig_cameras):
    """
    Write rig cameras to a json object
    """
    obj = {}
    for rig_camera in rig_cameras.values():
        obj[rig_camera.id] = rig_camera_to_json(rig_camera)
    return obj


def camera_from_vector(
    camera_id: str,
    width: int,
    height: int,
    projection_type: str,
    parameters: t.List[float],
) -> pygeometry.Camera:
    """Build a camera from a serialized vector of parameters."""
    if projection_type == "perspective":
        focal, k1, k2 = parameters
        camera = pygeometry.Camera.create_perspective(focal, k1, k2)
    elif projection_type == "brown":
        fx, fy, cx, cy, k1, k2, p1, p2, k3 = parameters
        camera = pygeometry.Camera.create_brown(
            fx, fy / fx, [cx, cy], [k1, k2, k3, p1, p2]
        )
    elif projection_type == "fisheye":
        focal, k1, k2 = parameters
        camera = pygeometry.Camera.create_fisheye(focal, k1, k2)
    elif projection_type == "fisheye_opencv":
        fx, fy, cx, cy, k1, k2, k3, k4 = parameters
        camera = pygeometry.Camera.create_fisheye_opencv(
            fx, fy / fx, [cx, cy], [k1, k2, k3, k4]
        )
    elif projection_type == "fisheye62":
        fx, fy, cx, cy, k1, k2, k3, k4, k5, k6, p1, p2 = parameters
        camera = pygeometry.Camera.create_fisheye62(
            fx, fy / fx, [cx, cy], [k1, k2, k3, k4, k5, k6, p1, p2]
        )
    elif projection_type == "radial":
        fx, fy, cx, cy, k1, k2 = parameters
        camera = pygeometry.Camera.create_radial(fx, fy / fx, [cx, cy], [k1, k2])
    elif projection_type == "simple_radial":
        fx, fy, cx, cy, k1 = parameters
        camera = pygeometry.Camera.create_simple_radial(fx, fy / fx, [cx, cy], k1)
    elif projection_type == "dual":
        focal, k1, k2, transition = parameters
        camera = pygeometry.Camera.create_dual(transition, focal, k1, k2)
    elif pygeometry.Camera.is_panorama(projection_type):
        camera = pygeometry.Camera.create_spherical()
    else:
        raise NotImplementedError
    camera.id = camera_id
    camera.width = width
    camera.height = height
    return camera


def camera_to_vector(camera: pygeometry.Camera) -> t.List[float]:
    """Serialize camera parameters to a vector of floats."""
    if camera.projection_type == "perspective":
        parameters = [camera.focal, camera.k1, camera.k2]
    elif camera.projection_type == "brown":
        parameters = [
            camera.focal,
            camera.focal * camera.aspect_ratio,
            camera.principal_point[0],
            camera.principal_point[1],
            camera.k1,
            camera.k2,
            camera.p1,
            camera.p2,
            camera.k3,
        ]
    elif camera.projection_type == "fisheye":
        parameters = [camera.focal, camera.k1, camera.k2]
    elif camera.projection_type == "fisheye_opencv":
        parameters = [
            camera.focal,
            camera.focal * camera.aspect_ratio,
            camera.principal_point[0],
            camera.principal_point[1],
            camera.k1,
            camera.k2,
            camera.k3,
            camera.k4,
        ]
    elif camera.projection_type == "fisheye62":
        parameters = [
            camera.focal,
            camera.focal * camera.aspect_ratio,
            camera.principal_point[0],
            camera.principal_point[1],
            camera.k1,
            camera.k2,
            camera.k3,
            camera.k4,
            camera.k5,
            camera.k6,
            camera.p1,
            camera.p2,
        ]
    elif camera.projection_type == "radial":
        parameters = [
            camera.focal,
            camera.focal * camera.aspect_ratio,
            camera.principal_point[0],
            camera.principal_point[1],
            camera.k1,
            camera.k2,
        ]
    elif camera.projection_type == "simple_radial":
        parameters = [
            camera.focal,
            camera.focal * camera.aspect_ratio,
            camera.principal_point[0],
            camera.principal_point[1],
            camera.k1,
        ]
    elif camera.projection_type == "dual":
        parameters = [
            camera.focal,
            camera.k1,
            camera.k2,
            camera.transition,
        ]
    elif pygeometry.Camera.is_panorama(camera.projection_type):
        parameters = []
    else:
        raise NotImplementedError

    return parameters


def _read_gcp_list_lines(lines, projection, reference, exif):
    points = {}
    for line in lines:
        words = line.split(None, 5)
        easting, northing, alt, pixel_x, pixel_y = map(float, words[:5])
        shot_id = words[5].strip()
        key = (easting, northing, alt)

        if key in points:
            point = points[key]
        else:
            # Convert 3D coordinates
            if np.isnan(alt):
                alt = 0
                has_altitude = False
            else:
                has_altitude = True
            if projection is not None:
                lon, lat = projection(easting, northing, inverse=True)
            else:
                lon, lat = easting, northing

            point = pymap.GroundControlPoint()
            point.id = "unnamed-%d" % len(points)
            point.lla = {"latitude": lat, "longitude": lon, "altitude": alt}
            point.has_altitude = has_altitude

            if reference:
                x, y, z = reference.to_topocentric(lat, lon, alt)
                point.coordinates.value = np.array([x, y, z])
            else:
                point.coordinates.reset()

            points[key] = point

        # Convert 2D coordinates
        d = exif[shot_id]
        coordinates = features.normalized_image_coordinates(
            np.array([[pixel_x, pixel_y]]), d["width"], d["height"]
        )[0]

        o = pymap.GroundControlPointObservation()
        o.shot_id = shot_id
        o.projection = coordinates
        point.add_observation(o)

    return list(points.values())


def _parse_utm_projection_string(line):
    """Convert strings like 'WGS84 UTM 32N' to a proj4 definition."""
    words = line.lower().split()
    assert len(words) == 3
    zone = line.split()[2].upper()
    if zone[-1] == "N":
        zone_number = int(zone[:-1])
        zone_hemisphere = "north"
    elif zone[-1] == "S":
        zone_number = int(zone[:-1])
        zone_hemisphere = "south"
    else:
        zone_number = int(zone)
        zone_hemisphere = "north"
    s = "+proj=utm +zone={} +{} +ellps=WGS84 +datum=WGS84 +units=m +no_defs"
    return s.format(zone_number, zone_hemisphere)


def _parse_projection(line):
    """Build a proj4 from the GCP format line."""
    if line.strip() == "WGS84":
        return None
    elif line.upper().startswith("WGS84 UTM"):
        return pyproj.Proj(_parse_utm_projection_string(line))
    elif "+proj" in line:
        return pyproj.Proj(line)
    else:
        raise ValueError("Un-supported geo system definition: {}".format(line))


def _valid_gcp_line(line):
    stripped = line.strip()
    return stripped and stripped[0] != "#"


def read_gcp_list(fileobj, reference, exif):
    """Read a ground control points from a gcp_list.txt file.

    It requires the points to be in the WGS84 lat, lon, alt format.
    If reference is None, topocentric data won't be initialized.
    """
    all_lines = fileobj.readlines()
    lines = iter(filter(_valid_gcp_line, all_lines))
    projection = _parse_projection(next(lines))
    points = _read_gcp_list_lines(lines, projection, reference, exif)
    return points


def read_ground_control_points(fileobj, reference):
    """Read ground control points from json file.

    Returns list of types.GroundControlPoint.
    """
    obj = json_load(fileobj)

    points = []
    for point_dict in obj["points"]:
        point = pymap.GroundControlPoint()
        point.id = point_dict["id"]
        lla = point_dict.get("position")
        if lla:
            point.lla = lla
            point.has_altitude = "altitude" in point.lla
            if reference:
                point.coordinates.value = reference.to_topocentric(
                    point.lla["latitude"],
                    point.lla["longitude"],
                    point.lla.get("altitude", 0),
                )
            else:
                point.coordinates.reset()

        observations = []
        observing_images = set()
        for o_dict in point_dict["observations"]:
            o = pymap.GroundControlPointObservation()
            o.shot_id = o_dict["shot_id"]
            if o.shot_id in observing_images:
                logger.warning(
                    "GCP {} has multiple observations in image {}".format(
                        point.id, o.shot_id
                    )
                )
            observing_images.add(o.shot_id)
            if "projection" in o_dict:
                o.projection = np.array(o_dict["projection"])
            observations.append(o)
        point.observations = observations
        points.append(point)
    return points


def write_ground_control_points(gcp, fileobj, reference):
    """Write ground control points to json file."""
    obj = {"points": []}

    for point in gcp:
        point_obj = {}
        point_obj["id"] = point.id
        if point.lla:
            point_obj["position"] = {
                "latitude": point.lla["latitude"],
                "longitude": point.lla["longitude"],
            }
            if point.has_altitude:
                point_obj["position"]["altitude"] = point.lla["altitude"]
        elif point.coordinates.has_value:
            lat, lon, alt = reference.to_lla(*point.coordinates.value)
            point_obj["position"] = {
                "latitude": lat,
                "longitude": lon,
            }
            if point.has_altitude:
                point_obj["position"]["altitude"] = alt

        point_obj["observations"] = []
        for observation in point.observations:
            point_obj["observations"].append(
                {
                    "shot_id": observation.shot_id,
                    "projection": tuple(observation.projection),
                }
            )

        obj["points"].append(point_obj)

    json_dump(obj, fileobj)


def json_dump_kwargs(minify=False):
    if minify:
        indent, separators = None, (",", ":")
    else:
        indent, separators = 4, None
    return {"indent": indent, "ensure_ascii": False, "separators": separators}


def json_dump(data, fout, minify=False):
    kwargs = json_dump_kwargs(minify)
    return json.dump(data, fout, **kwargs)


def json_dumps(data, minify=False):
    kwargs = json_dump_kwargs(minify)
    return json.dumps(data, **kwargs)


def json_load(fp):
    return json.load(fp)


def json_loads(text):
    return json.loads(text)


<<<<<<< HEAD
def imread(filename, grayscale=False, unchanged=False, anydepth=False):
    _, ext = os.path.splitext(filename)
    if ext.lower() == ".tiff" or ext.lower() == ".tif":
        return imread_rasterio(filename, grayscale=grayscale, unchanged=unchanged, anydepth=anydepth)
    else:
        return imread_cv(filename, grayscale=grayscale, unchanged=unchanged, anydepth=anydepth)


def imread_cv(filename, grayscale=False, unchanged=False, anydepth=False):
    """Load image as an array ignoring EXIF orientation."""
    if context.OPENCV3:
        if grayscale:
            flags = cv2.IMREAD_GRAYSCALE
        elif unchanged:
            flags = cv2.IMREAD_UNCHANGED
        else:
            flags = cv2.IMREAD_COLOR

        try:
            flags |= cv2.IMREAD_IGNORE_ORIENTATION
        except AttributeError:
            logger.warning(
                "OpenCV version {} does not support loading images without "
                "rotating them according to EXIF. Please upgrade OpenCV to "
                "version 3.2 or newer.".format(cv2.__version__)
            )

        if anydepth:
            flags |= cv2.IMREAD_ANYDEPTH
    else:
        if grayscale:
            flags = cv2.CV_LOAD_IMAGE_GRAYSCALE
        elif unchanged:
            flags = cv2.CV_LOAD_IMAGE_UNCHANGED
        else:
            flags = cv2.CV_LOAD_IMAGE_COLOR

        if anydepth:
            flags |= cv2.CV_LOAD_IMAGE_ANYDEPTH

    image = cv2.imread(filename, flags)

    if image is None:
        raise IOError("Unable to load image {}".format(filename))

    if len(image.shape) == 3:
        image[:, :, :3] = image[:, :, [2, 1, 0]]  # Turn BGR to RGB (or BGRA to RGBA)
    return image


def imread_rasterio(filename, grayscale=False, unchanged=False, anydepth=False):
    """Load image as an array ignoring EXIF orientation."""
    if grayscale:
        raise IOError("Grayscale not implemented")

    with rasterio.open(filename, "r") as f:
        image = reshape_as_image(f.read())

    if image is None: 
        raise IOError("Unable to load image {}".format(filename))

    if not anydepth or not unchanged:
        # Normalize to 8bit
        min_value = float(image.min())
        value_range = float(image.max()) - min_value
        
        image = image.astype(np.float32)
        image -= min_value
        image *= 255.0 / value_range
        np.around(image, out=image)
        image[image > 255] = 255
        image[image < 0] = 0
        image = image.astype(np.uint8)

    if not unchanged:
        # Convert to RGB
        if image.shape[2] == 1:
            image = np.repeat(image[:, :, :], 3, axis=2)
        elif image.shape[2] > 3:
            image = image[:,:,:3]

    return image


def imwrite(filename, image):
    _, ext = os.path.splitext(filename)
    if ext.lower() == ".tiff" or ext.lower() == ".tif":
        return imwrite_rasterio(filename, image)
    else:
        return imwrite_cv(filename, image)


def imwrite_rasterio(filename, image):
    if len(image.shape) == 2:
        image = np.repeat(image[:, :, np.newaxis], 1, axis=2)

    profile =  {
        'width': image.shape[1], 
        'height': image.shape[0], 
        'count': image.shape[2],
        'blockxsize': 512,
        'blockysize': 512,
        'compress': 'lzw',
        'predictor': 3 if image.dtype == np.float32 else 2,
        'driver': 'GTiff',
        'dtype': image.dtype,
        'interleave': 'pixel',
        'tiled': False
    }

    with rasterio.open(filename, "w", **profile) as f:
        for b in range(0, image.shape[2]):
            f.write(image[:,:,b], b + 1)


def imwrite_cv(filename, image):
    """Write an image to a file"""
    if len(image.shape) == 3:
        image[:, :, :3] = image[:, :, [2, 1, 0]]  # Turn RGB to BGR (or RGBA to BGRA)
    cv2.imwrite(filename, image)


def image_size(filename):
    """Height and width of an image."""
    try:
        with Image.open(filename) as img:
            width, height = img.size
            return height, width
    except Exception:
        # Slower fallback
        image = imread(filename)
        return image.shape[:2]


# Bundler


def export_bundler(
    image_list, reconstructions, track_manager, bundle_file_path, list_file_path
):
    """
    Generate a reconstruction file that is consistent with Bundler's format
    """

    mkdir_p(bundle_file_path)
    mkdir_p(list_file_path)

    for j, reconstruction in enumerate(reconstructions):
        lines = []
        lines.append("# Bundle file v0.3")
        points = reconstruction.points
        shots = reconstruction.shots
        num_point = len(points)
        num_shot = len(image_list)
        lines.append(" ".join(map(str, [num_shot, num_point])))
        shots_order = {key: i for i, key in enumerate(image_list)}

        # cameras
        for shot_id in image_list:
            if shot_id in shots:
                shot = shots[shot_id]
                camera = shot.camera
                if shot.camera.projection_type == "brown":
                    # Will aproximate Brown model, not optimal
                    focal_normalized = camera.focal_x
                else:
                    focal_normalized = camera.focal
                scale = max(camera.width, camera.height)
                focal = focal_normalized * scale
                k1 = camera.k1
                k2 = camera.k2
                R = shot.pose.get_rotation_matrix()
                t = np.array(shot.pose.translation)
                R[1], R[2] = -R[1], -R[2]  # Reverse y and z
                t[1], t[2] = -t[1], -t[2]
                lines.append(" ".join(map(str, [focal, k1, k2])))
                for i in range(3):
                    lines.append(" ".join(map(str, R[i])))
                t = " ".join(map(str, t))
                lines.append(t)
            else:
                for _ in range(5):
                    lines.append("0 0 0")

        # tracks
        for point in points.values():
            coord = point.coordinates
            color = list(map(int, point.color))
            view_list = track_manager.get_track_observations(point.id)
            lines.append(" ".join(map(str, coord)))
            lines.append(" ".join(map(str, color)))
            view_line = []
            for shot_key, obs in view_list.items():
                if shot_key in shots.keys():
                    v = obs.point
                    shot_index = shots_order[shot_key]
                    camera = shots[shot_key].camera
                    scale = max(camera.width, camera.height)
                    x = v[0] * scale
                    y = -v[1] * scale
                    view_line.append(" ".join(map(str, [shot_index, obs.id, x, y])))

            lines.append(str(len(view_line)) + " " + " ".join(view_line))

        bundle_file = os.path.join(
            bundle_file_path, "bundle_r" + str(j).zfill(3) + ".out"
        )
        with open_wt(bundle_file) as fout:
            fout.writelines("\n".join(lines) + "\n")

        list_file = os.path.join(list_file_path, "list_r" + str(j).zfill(3) + ".out")
        with open_wt(list_file) as fout:
            fout.writelines("\n".join(map(str, image_list)))


def import_bundler(
    data_path, bundle_file, list_file, track_file, reconstruction_file=None
):
    """
    Reconstruction and tracks graph from Bundler's output
    """

    # Init OpenSfM working folder.
    mkdir_p(data_path)

    # Copy image list.
    list_dir = os.path.dirname(list_file)
    with open_rt(list_file) as fin:
        lines = fin.read().splitlines()
    ordered_shots = []
    image_list = []
    for line in lines:
        image_path = os.path.join(list_dir, line.split()[0])
        rel_to_data = os.path.relpath(image_path, data_path)
        image_list.append(rel_to_data)
        ordered_shots.append(os.path.basename(image_path))
    with open_wt(os.path.join(data_path, "image_list.txt")) as fout:
        fout.write("\n".join(image_list) + "\n")

    # Check for bundle_file
    if not bundle_file or not os.path.isfile(bundle_file):
        return None

    with open_rt(bundle_file) as fin:
        lines = fin.readlines()
    offset = 1 if "#" in lines[0] else 0

    # header
    num_shot, num_point = map(int, lines[offset].split(" "))
    offset += 1

    # initialization
    reconstruction = types.Reconstruction()

    # cameras
    for i in range(num_shot):
        # Creating a model for each shot.
        shot_key = ordered_shots[i]
        focal, k1, k2 = map(float, lines[offset].rstrip("\n").split(" "))

        if focal > 0:
            im = imread(os.path.join(data_path, image_list[i]))
            height, width = im.shape[0:2]
            camera = pygeometry.Camera.create_perspective(
                focal / max(width, height), k1, k2
            )
            camera.id = "camera_" + str(i)
            camera.width = width
            camera.height = height
            reconstruction.add_camera(camera)

            # Shots
            rline = []
            for k in range(3):
                rline += lines[offset + 1 + k].rstrip("\n").split(" ")
            R = " ".join(rline)
            t = lines[offset + 4].rstrip("\n").split(" ")
            R = np.array(list(map(float, R.split()))).reshape(3, 3)
            t = np.array(list(map(float, t)))
            R[1], R[2] = -R[1], -R[2]  # Reverse y and z
            t[1], t[2] = -t[1], -t[2]
            pose = pygeometry.Pose()
            pose.set_rotation_matrix(R)
            pose.translation = t

            reconstruction.create_shot(shot_key, camera.id, pose)
        else:
            logger.warning("ignoring failed image {}".format(shot_key))
        offset += 5

    # tracks
    track_lines = []
    for i in range(num_point):
        coordinates = lines[offset].rstrip("\n").split(" ")
        color = lines[offset + 1].rstrip("\n").split(" ")
        point = reconstruction.create_point(i, list(map(float, coordinates)))
        point.color = list(map(int, color))

        view_line = lines[offset + 2].rstrip("\n").split(" ")

        num_view, view_list = int(view_line[0]), view_line[1:]

        for k in range(num_view):
            shot_key = ordered_shots[int(view_list[4 * k])]
            if shot_key in reconstruction.shots:
                camera = reconstruction.shots[shot_key].camera
                scale = max(camera.width, camera.height)
                v = "{}\t{}\t{}\t{}\t{}\t{}\t{}\t{}".format(
                    shot_key,
                    i,
                    view_list[4 * k + 1],
                    float(view_list[4 * k + 2]) / scale,
                    -float(view_list[4 * k + 3]) / scale,
                    point.color[0],
                    point.color[1],
                    point.color[2],
                )
                track_lines.append(v)
        offset += 3

    # save track file
    with open_wt(track_file) as fout:
        fout.writelines("\n".join(track_lines))

    # save reconstruction
    if reconstruction_file is not None:
        with open_wt(reconstruction_file) as fout:
            obj = reconstructions_to_json([reconstruction])
            json_dump(obj, fout)
    return reconstruction


=======
>>>>>>> 58d0fc32
# PLY


def ply_header(count_vertices, with_normals=False, point_num_views=False):
    if with_normals:
        header = [
            "ply",
            "format ascii 1.0",
            "element vertex {}".format(count_vertices),
            "property float x",
            "property float y",
            "property float z",
            "property float nx",
            "property float ny",
            "property float nz",
            "property uchar diffuse_red",
            "property uchar diffuse_green",
            "property uchar diffuse_blue",
        ]
    else:
        header = [
            "ply",
            "format ascii 1.0",
            "element vertex {}".format(count_vertices),
            "property float x",
            "property float y",
            "property float z",
            "property uchar diffuse_red",
            "property uchar diffuse_green",
            "property uchar diffuse_blue",
        ]
<<<<<<< HEAD
    
    if point_num_views:
        header += ["property uchar views"]
    
    header += ["end_header"]

    return header
=======
>>>>>>> 58d0fc32

    if point_num_views:
        header += ["property uchar views"]

<<<<<<< HEAD
def points_to_ply_string(vertices, point_num_views=False):
    header = ply_header(len(vertices), point_num_views=point_num_views)
    return "\n".join(header + vertices + [""])
=======
    header += ["end_header"]

    return header
>>>>>>> 58d0fc32


def points_to_ply_string(vertices, point_num_views=False):
    header = ply_header(len(vertices), point_num_views=point_num_views)
    return "\n".join(header + vertices + [""])


<<<<<<< HEAD
def reconstruction_to_ply(reconstruction, tracks_manager=None, no_cameras=False, no_points=False, point_num_views=False):
=======
def reconstruction_to_ply(
    reconstruction,
    tracks_manager=None,
    no_cameras=False,
    no_points=False,
    point_num_views=False,
):
>>>>>>> 58d0fc32
    """Export reconstruction points as a PLY string."""
    vertices = []

    if not no_points:
        for point in reconstruction.points.values():
            p, c = point.coordinates, point.color
            s = "{} {} {} {} {} {}".format(
                p[0], p[1], p[2], int(c[0]), int(c[1]), int(c[2])
            )

            if point_num_views and tracks_manager:
                obs_count = point.number_of_observations()
<<<<<<< HEAD
                if not obs_count:
=======
                if obs_count == 0:
>>>>>>> 58d0fc32
                    obs_count = len(tracks_manager.get_track_observations(point.id))
                s += " {}".format(obs_count)

            vertices.append(s)

    if not no_cameras:
        for shot in reconstruction.shots.values():
            o = shot.pose.get_origin()
            R = shot.pose.get_rotation_matrix()
            for axis in range(3):
                c = 255 * np.eye(3)[axis]
                for depth in np.linspace(0, 2, 10):
                    p = o + depth * R[axis]
                    s = "{} {} {} {} {} {}".format(
                        p[0], p[1], p[2], int(c[0]), int(c[1]), int(c[2])
                    )
                    if point_num_views:
                        s += " 0"
                    vertices.append(s)
<<<<<<< HEAD
    return points_to_ply_string(vertices, point_num_views)
=======
    return points_to_ply_string(vertices, point_num_views)


def point_cloud_from_ply(
    fp: t.TextIO,
) -> t.Tuple[np.ndarray, np.ndarray, np.ndarray, np.ndarray, np.ndarray]:
    """Load point cloud from a PLY file."""
    all_lines = fp.read().splitlines()
    start = all_lines.index("end_header") + 1
    lines = all_lines[start:]
    n = len(lines)

    points = np.zeros((n, 3), dtype=np.float32)
    normals = np.zeros((n, 3), dtype=np.float32)
    colors = np.zeros((n, 3), dtype=np.uint8)
    labels = np.zeros((n,), dtype=np.uint8)
    detections = np.zeros((n,), dtype=np.uint8)

    for i, row in enumerate(lines):
        words = row.split()
        label = int(words[9])
        points[i] = list(map(float, words[0:3]))
        normals[i] = list(map(float, words[3:6]))
        colors[i] = list(map(int, words[6:9]))
        labels[i] = label
        if len(words) == 11:
            detection = int(words[10])
            detections[i] = detection

    return points, normals, colors, labels, detections


def point_cloud_to_ply(
    points: np.ndarray,
    normals: np.ndarray,
    colors: np.ndarray,
    labels: np.ndarray,
    detections: np.ndarray,
    fp: t.TextIO,
) -> None:
    """Export depthmap points as a PLY string"""
    lines = _point_cloud_to_ply_lines(points, normals, colors, labels, detections)
    fp.writelines(lines)


def _point_cloud_to_ply_lines(
    points: np.ndarray,
    normals: np.ndarray,
    colors: np.ndarray,
    labels: np.ndarray,
    detections: np.ndarray,
):
    yield "ply\n"
    yield "format ascii 1.0\n"
    yield "element vertex {}\n".format(len(points))
    yield "property float x\n"
    yield "property float y\n"
    yield "property float z\n"
    yield "property float nx\n"
    yield "property float ny\n"
    yield "property float nz\n"
    yield "property uchar diffuse_red\n"
    yield "property uchar diffuse_green\n"
    yield "property uchar diffuse_blue\n"
    yield "property uchar class\n"
    yield "property uchar detection\n"
    yield "end_header\n"

    template = "{:.4f} {:.4f} {:.4f} {:.3f} {:.3f} {:.3f} {} {} {} {} {}\n"
    for i in range(len(points)):
        p, n, c, l, d = points[i], normals[i], colors[i], labels[i], detections[i]
        yield template.format(
            p[0],
            p[1],
            p[2],
            n[0],
            n[1],
            n[2],
            int(c[0]),
            int(c[1]),
            int(c[2]),
            int(l),
            int(d),
        )


# Filesystem interaction methods
def mkdir_p(path):
    """Make a directory including parent directories."""
    return os.makedirs(path, exist_ok=True)


def open_wt(path):
    """Open a file in text mode for writing utf-8."""
    return open(path, "w", encoding="utf-8")


def open_rt(path):
    """Open a file in text mode for reading utf-8."""
    return open(path, "r", encoding="utf-8")


def imread(path, grayscale=False, unchanged=False, anydepth=False):
    with open(path, "rb") as fb:
        return imread_from_fileobject(fb, grayscale, unchanged, anydepth)


def imread_from_fileobject(fb, grayscale=False, unchanged=False, anydepth=False):
    """Load image as an array ignoring EXIF orientation."""
    if context.OPENCV3:
        if grayscale:
            flags = cv2.IMREAD_GRAYSCALE
        elif unchanged:
            flags = cv2.IMREAD_UNCHANGED
        else:
            flags = cv2.IMREAD_COLOR

        try:
            flags |= cv2.IMREAD_IGNORE_ORIENTATION
        except AttributeError:
            logger.warning(
                "OpenCV version {} does not support loading images without "
                "rotating them according to EXIF. Please upgrade OpenCV to "
                "version 3.2 or newer.".format(cv2.__version__)
            )

        if anydepth:
            flags |= cv2.IMREAD_ANYDEPTH
    else:
        if grayscale:
            flags = cv2.CV_LOAD_IMAGE_GRAYSCALE
        elif unchanged:
            flags = cv2.CV_LOAD_IMAGE_UNCHANGED
        else:
            flags = cv2.CV_LOAD_IMAGE_COLOR

        if anydepth:
            flags |= cv2.CV_LOAD_IMAGE_ANYDEPTH

    im_buffer = np.asarray(bytearray(fb.read()), dtype=np.uint8)
    image = cv2.imdecode(im_buffer, flags)

    if image is None:
        raise IOError("Unable to load image")

    if len(image.shape) == 3:
        image[:, :, :3] = image[:, :, [2, 1, 0]]  # Turn BGR to RGB (or BGRA to RGBA)
    return image

    @classmethod
    def imwrite(cls, path, image):
        with cls.open(path, "wb") as fwb:
            imwrite(fwb, image, path)


def imwrite(path, image: np.ndarray):
    with open(path, "wb") as fwb:
        return imwrite_from_fileobject(fwb, image, path)


def imwrite_from_fileobject(fwb, image: np.ndarray, ext: str):
    """Write an image to a file object"""
    if len(image.shape) == 3:
        image[:, :, :3] = image[:, :, [2, 1, 0]]  # Turn RGB to BGR (or RGBA to BGRA)
    _, im_buffer = cv2.imencode(ext, image)
    fwb.write(im_buffer)


def image_size_from_fileobject(fb):
    """Height and width of an image."""
    try:
        with Image.open(fb) as img:
            width, height = img.size
            return height, width
    except Exception:
        # Slower fallback
        image = imread(fb)
        return image.shape[:2]


def image_size(path):
    """Height and width of an image."""
    with open(path, "rb") as fb:
        return image_size_from_fileobject(fb)


# IO Filesystem
class IoFilesystemBase(ABC):
    @classmethod
    @abstractmethod
    def exists(cls, path):
        pass

    @classmethod
    def ls(cls, path):
        pass

    @classmethod
    @abstractmethod
    def isfile(cls, path):
        pass

    @classmethod
    @abstractmethod
    def isdir(cls, path):
        pass

    @classmethod
    def rm_if_exist(cls, filename):
        pass

    @classmethod
    def symlink(cls, src_path, dst_path, **kwargs):
        pass

    @classmethod
    @abstractmethod
    def open(cls, *args, **kwargs):
        pass

    @classmethod
    @abstractmethod
    def open_wt(cls, path):
        pass

    @classmethod
    @abstractmethod
    def open_rt(cls, path):
        pass

    @classmethod
    @abstractmethod
    def mkdir_p(cls, path):
        pass

    @classmethod
    @abstractmethod
    def imwrite(cls, filename, image):
        pass

    @classmethod
    @abstractmethod
    def imread(cls, path, grayscale=False, unchanged=False, anydepth=False):
        pass

    @classmethod
    @abstractmethod
    def image_size(cls, filename):
        pass

    @classmethod
    @abstractmethod
    def timestamp(cls, path):
        pass


class IoFilesystemDefault(IoFilesystemBase):
    def __init__(self):
        self.type = "default"

    @classmethod
    def exists(cls, path):
        return os.path.exists(path)

    @classmethod
    def ls(cls, path):
        return os.listdir(path)

    @classmethod
    def isfile(cls, path):
        return os.path.isfile(path)

    @classmethod
    def isdir(cls, path):
        return os.path.isdir(path)

    @classmethod
    def rm_if_exist(cls, filename):
        if os.path.islink(filename):
            os.unlink(filename)
        if os.path.exists(filename):
            os.remove(filename)

    @classmethod
    def symlink(cls, src_path, dst_path, **kwargs):
        os.symlink(src_path, dst_path, **kwargs)

    @classmethod
    def open(cls, *args, **kwargs):
        return open(*args, **kwargs)

    @classmethod
    def open_wt(cls, path):
        return cls.open(path, "w", encoding="utf-8")

    @classmethod
    def open_rt(cls, path):
        return cls.open(path, "r", encoding="utf-8")

    @classmethod
    def mkdir_p(cls, path):
        return os.makedirs(path, exist_ok=True)

    @classmethod
    def imread(cls, path, grayscale=False, unchanged=False, anydepth=False):
        with cls.open(path, "rb") as fb:
            return imread_from_fileobject(fb, grayscale, unchanged, anydepth)

    @classmethod
    def imwrite(cls, path, image):
        with cls.open(path, "wb") as fwb:
            imwrite_from_fileobject(fwb, image, path)

    @classmethod
    def image_size(cls, path):
        with cls.open(path, "rb") as fb:
            return image_size_from_fileobject(fb)

    @classmethod
    def timestamp(cls, path):
        return os.path.getmtime(path)
>>>>>>> 58d0fc32
<|MERGE_RESOLUTION|>--- conflicted
+++ resolved
@@ -10,16 +10,13 @@
 from opensfm import context, features, geo, pygeometry, pymap, types
 from PIL import Image
 
-<<<<<<< HEAD
 import rasterio
+import sys
 from rasterio.plot import reshape_as_image
 import warnings
 warnings.filterwarnings("ignore", category=rasterio.errors.NotGeoreferencedWarning)
 
 
-=======
-logger = logging.getLogger(__name__)
->>>>>>> 58d0fc32
 
 logger = logging.getLogger(__name__)
 logging.getLogger("rasterio").setLevel(logging.WARNING)
@@ -906,341 +903,6 @@
     return json.loads(text)
 
 
-<<<<<<< HEAD
-def imread(filename, grayscale=False, unchanged=False, anydepth=False):
-    _, ext = os.path.splitext(filename)
-    if ext.lower() == ".tiff" or ext.lower() == ".tif":
-        return imread_rasterio(filename, grayscale=grayscale, unchanged=unchanged, anydepth=anydepth)
-    else:
-        return imread_cv(filename, grayscale=grayscale, unchanged=unchanged, anydepth=anydepth)
-
-
-def imread_cv(filename, grayscale=False, unchanged=False, anydepth=False):
-    """Load image as an array ignoring EXIF orientation."""
-    if context.OPENCV3:
-        if grayscale:
-            flags = cv2.IMREAD_GRAYSCALE
-        elif unchanged:
-            flags = cv2.IMREAD_UNCHANGED
-        else:
-            flags = cv2.IMREAD_COLOR
-
-        try:
-            flags |= cv2.IMREAD_IGNORE_ORIENTATION
-        except AttributeError:
-            logger.warning(
-                "OpenCV version {} does not support loading images without "
-                "rotating them according to EXIF. Please upgrade OpenCV to "
-                "version 3.2 or newer.".format(cv2.__version__)
-            )
-
-        if anydepth:
-            flags |= cv2.IMREAD_ANYDEPTH
-    else:
-        if grayscale:
-            flags = cv2.CV_LOAD_IMAGE_GRAYSCALE
-        elif unchanged:
-            flags = cv2.CV_LOAD_IMAGE_UNCHANGED
-        else:
-            flags = cv2.CV_LOAD_IMAGE_COLOR
-
-        if anydepth:
-            flags |= cv2.CV_LOAD_IMAGE_ANYDEPTH
-
-    image = cv2.imread(filename, flags)
-
-    if image is None:
-        raise IOError("Unable to load image {}".format(filename))
-
-    if len(image.shape) == 3:
-        image[:, :, :3] = image[:, :, [2, 1, 0]]  # Turn BGR to RGB (or BGRA to RGBA)
-    return image
-
-
-def imread_rasterio(filename, grayscale=False, unchanged=False, anydepth=False):
-    """Load image as an array ignoring EXIF orientation."""
-    if grayscale:
-        raise IOError("Grayscale not implemented")
-
-    with rasterio.open(filename, "r") as f:
-        image = reshape_as_image(f.read())
-
-    if image is None: 
-        raise IOError("Unable to load image {}".format(filename))
-
-    if not anydepth or not unchanged:
-        # Normalize to 8bit
-        min_value = float(image.min())
-        value_range = float(image.max()) - min_value
-        
-        image = image.astype(np.float32)
-        image -= min_value
-        image *= 255.0 / value_range
-        np.around(image, out=image)
-        image[image > 255] = 255
-        image[image < 0] = 0
-        image = image.astype(np.uint8)
-
-    if not unchanged:
-        # Convert to RGB
-        if image.shape[2] == 1:
-            image = np.repeat(image[:, :, :], 3, axis=2)
-        elif image.shape[2] > 3:
-            image = image[:,:,:3]
-
-    return image
-
-
-def imwrite(filename, image):
-    _, ext = os.path.splitext(filename)
-    if ext.lower() == ".tiff" or ext.lower() == ".tif":
-        return imwrite_rasterio(filename, image)
-    else:
-        return imwrite_cv(filename, image)
-
-
-def imwrite_rasterio(filename, image):
-    if len(image.shape) == 2:
-        image = np.repeat(image[:, :, np.newaxis], 1, axis=2)
-
-    profile =  {
-        'width': image.shape[1], 
-        'height': image.shape[0], 
-        'count': image.shape[2],
-        'blockxsize': 512,
-        'blockysize': 512,
-        'compress': 'lzw',
-        'predictor': 3 if image.dtype == np.float32 else 2,
-        'driver': 'GTiff',
-        'dtype': image.dtype,
-        'interleave': 'pixel',
-        'tiled': False
-    }
-
-    with rasterio.open(filename, "w", **profile) as f:
-        for b in range(0, image.shape[2]):
-            f.write(image[:,:,b], b + 1)
-
-
-def imwrite_cv(filename, image):
-    """Write an image to a file"""
-    if len(image.shape) == 3:
-        image[:, :, :3] = image[:, :, [2, 1, 0]]  # Turn RGB to BGR (or RGBA to BGRA)
-    cv2.imwrite(filename, image)
-
-
-def image_size(filename):
-    """Height and width of an image."""
-    try:
-        with Image.open(filename) as img:
-            width, height = img.size
-            return height, width
-    except Exception:
-        # Slower fallback
-        image = imread(filename)
-        return image.shape[:2]
-
-
-# Bundler
-
-
-def export_bundler(
-    image_list, reconstructions, track_manager, bundle_file_path, list_file_path
-):
-    """
-    Generate a reconstruction file that is consistent with Bundler's format
-    """
-
-    mkdir_p(bundle_file_path)
-    mkdir_p(list_file_path)
-
-    for j, reconstruction in enumerate(reconstructions):
-        lines = []
-        lines.append("# Bundle file v0.3")
-        points = reconstruction.points
-        shots = reconstruction.shots
-        num_point = len(points)
-        num_shot = len(image_list)
-        lines.append(" ".join(map(str, [num_shot, num_point])))
-        shots_order = {key: i for i, key in enumerate(image_list)}
-
-        # cameras
-        for shot_id in image_list:
-            if shot_id in shots:
-                shot = shots[shot_id]
-                camera = shot.camera
-                if shot.camera.projection_type == "brown":
-                    # Will aproximate Brown model, not optimal
-                    focal_normalized = camera.focal_x
-                else:
-                    focal_normalized = camera.focal
-                scale = max(camera.width, camera.height)
-                focal = focal_normalized * scale
-                k1 = camera.k1
-                k2 = camera.k2
-                R = shot.pose.get_rotation_matrix()
-                t = np.array(shot.pose.translation)
-                R[1], R[2] = -R[1], -R[2]  # Reverse y and z
-                t[1], t[2] = -t[1], -t[2]
-                lines.append(" ".join(map(str, [focal, k1, k2])))
-                for i in range(3):
-                    lines.append(" ".join(map(str, R[i])))
-                t = " ".join(map(str, t))
-                lines.append(t)
-            else:
-                for _ in range(5):
-                    lines.append("0 0 0")
-
-        # tracks
-        for point in points.values():
-            coord = point.coordinates
-            color = list(map(int, point.color))
-            view_list = track_manager.get_track_observations(point.id)
-            lines.append(" ".join(map(str, coord)))
-            lines.append(" ".join(map(str, color)))
-            view_line = []
-            for shot_key, obs in view_list.items():
-                if shot_key in shots.keys():
-                    v = obs.point
-                    shot_index = shots_order[shot_key]
-                    camera = shots[shot_key].camera
-                    scale = max(camera.width, camera.height)
-                    x = v[0] * scale
-                    y = -v[1] * scale
-                    view_line.append(" ".join(map(str, [shot_index, obs.id, x, y])))
-
-            lines.append(str(len(view_line)) + " " + " ".join(view_line))
-
-        bundle_file = os.path.join(
-            bundle_file_path, "bundle_r" + str(j).zfill(3) + ".out"
-        )
-        with open_wt(bundle_file) as fout:
-            fout.writelines("\n".join(lines) + "\n")
-
-        list_file = os.path.join(list_file_path, "list_r" + str(j).zfill(3) + ".out")
-        with open_wt(list_file) as fout:
-            fout.writelines("\n".join(map(str, image_list)))
-
-
-def import_bundler(
-    data_path, bundle_file, list_file, track_file, reconstruction_file=None
-):
-    """
-    Reconstruction and tracks graph from Bundler's output
-    """
-
-    # Init OpenSfM working folder.
-    mkdir_p(data_path)
-
-    # Copy image list.
-    list_dir = os.path.dirname(list_file)
-    with open_rt(list_file) as fin:
-        lines = fin.read().splitlines()
-    ordered_shots = []
-    image_list = []
-    for line in lines:
-        image_path = os.path.join(list_dir, line.split()[0])
-        rel_to_data = os.path.relpath(image_path, data_path)
-        image_list.append(rel_to_data)
-        ordered_shots.append(os.path.basename(image_path))
-    with open_wt(os.path.join(data_path, "image_list.txt")) as fout:
-        fout.write("\n".join(image_list) + "\n")
-
-    # Check for bundle_file
-    if not bundle_file or not os.path.isfile(bundle_file):
-        return None
-
-    with open_rt(bundle_file) as fin:
-        lines = fin.readlines()
-    offset = 1 if "#" in lines[0] else 0
-
-    # header
-    num_shot, num_point = map(int, lines[offset].split(" "))
-    offset += 1
-
-    # initialization
-    reconstruction = types.Reconstruction()
-
-    # cameras
-    for i in range(num_shot):
-        # Creating a model for each shot.
-        shot_key = ordered_shots[i]
-        focal, k1, k2 = map(float, lines[offset].rstrip("\n").split(" "))
-
-        if focal > 0:
-            im = imread(os.path.join(data_path, image_list[i]))
-            height, width = im.shape[0:2]
-            camera = pygeometry.Camera.create_perspective(
-                focal / max(width, height), k1, k2
-            )
-            camera.id = "camera_" + str(i)
-            camera.width = width
-            camera.height = height
-            reconstruction.add_camera(camera)
-
-            # Shots
-            rline = []
-            for k in range(3):
-                rline += lines[offset + 1 + k].rstrip("\n").split(" ")
-            R = " ".join(rline)
-            t = lines[offset + 4].rstrip("\n").split(" ")
-            R = np.array(list(map(float, R.split()))).reshape(3, 3)
-            t = np.array(list(map(float, t)))
-            R[1], R[2] = -R[1], -R[2]  # Reverse y and z
-            t[1], t[2] = -t[1], -t[2]
-            pose = pygeometry.Pose()
-            pose.set_rotation_matrix(R)
-            pose.translation = t
-
-            reconstruction.create_shot(shot_key, camera.id, pose)
-        else:
-            logger.warning("ignoring failed image {}".format(shot_key))
-        offset += 5
-
-    # tracks
-    track_lines = []
-    for i in range(num_point):
-        coordinates = lines[offset].rstrip("\n").split(" ")
-        color = lines[offset + 1].rstrip("\n").split(" ")
-        point = reconstruction.create_point(i, list(map(float, coordinates)))
-        point.color = list(map(int, color))
-
-        view_line = lines[offset + 2].rstrip("\n").split(" ")
-
-        num_view, view_list = int(view_line[0]), view_line[1:]
-
-        for k in range(num_view):
-            shot_key = ordered_shots[int(view_list[4 * k])]
-            if shot_key in reconstruction.shots:
-                camera = reconstruction.shots[shot_key].camera
-                scale = max(camera.width, camera.height)
-                v = "{}\t{}\t{}\t{}\t{}\t{}\t{}\t{}".format(
-                    shot_key,
-                    i,
-                    view_list[4 * k + 1],
-                    float(view_list[4 * k + 2]) / scale,
-                    -float(view_list[4 * k + 3]) / scale,
-                    point.color[0],
-                    point.color[1],
-                    point.color[2],
-                )
-                track_lines.append(v)
-        offset += 3
-
-    # save track file
-    with open_wt(track_file) as fout:
-        fout.writelines("\n".join(track_lines))
-
-    # save reconstruction
-    if reconstruction_file is not None:
-        with open_wt(reconstruction_file) as fout:
-            obj = reconstructions_to_json([reconstruction])
-            json_dump(obj, fout)
-    return reconstruction
-
-
-=======
->>>>>>> 58d0fc32
 # PLY
 
 
@@ -1272,39 +934,20 @@
             "property uchar diffuse_green",
             "property uchar diffuse_blue",
         ]
-<<<<<<< HEAD
-    
+
     if point_num_views:
         header += ["property uchar views"]
-    
+
     header += ["end_header"]
 
     return header
-=======
->>>>>>> 58d0fc32
-
-    if point_num_views:
-        header += ["property uchar views"]
-
-<<<<<<< HEAD
+
+
 def points_to_ply_string(vertices, point_num_views=False):
     header = ply_header(len(vertices), point_num_views=point_num_views)
     return "\n".join(header + vertices + [""])
-=======
-    header += ["end_header"]
-
-    return header
->>>>>>> 58d0fc32
-
-
-def points_to_ply_string(vertices, point_num_views=False):
-    header = ply_header(len(vertices), point_num_views=point_num_views)
-    return "\n".join(header + vertices + [""])
-
-
-<<<<<<< HEAD
-def reconstruction_to_ply(reconstruction, tracks_manager=None, no_cameras=False, no_points=False, point_num_views=False):
-=======
+
+
 def reconstruction_to_ply(
     reconstruction,
     tracks_manager=None,
@@ -1312,7 +955,6 @@
     no_points=False,
     point_num_views=False,
 ):
->>>>>>> 58d0fc32
     """Export reconstruction points as a PLY string."""
     vertices = []
 
@@ -1325,11 +967,7 @@
 
             if point_num_views and tracks_manager:
                 obs_count = point.number_of_observations()
-<<<<<<< HEAD
-                if not obs_count:
-=======
                 if obs_count == 0:
->>>>>>> 58d0fc32
                     obs_count = len(tracks_manager.get_track_observations(point.id))
                 s += " {}".format(obs_count)
 
@@ -1349,9 +987,6 @@
                     if point_num_views:
                         s += " 0"
                     vertices.append(s)
-<<<<<<< HEAD
-    return points_to_ply_string(vertices, point_num_views)
-=======
     return points_to_ply_string(vertices, point_num_views)
 
 
@@ -1455,8 +1090,12 @@
 
 
 def imread(path, grayscale=False, unchanged=False, anydepth=False):
-    with open(path, "rb") as fb:
-        return imread_from_fileobject(fb, grayscale, unchanged, anydepth)
+    _, ext = os.path.splitext(path)
+    if ext.lower() == ".tiff" or ext.lower() == ".tif":
+        return imread_rasterio(path, grayscale, unchanged, anydepth)
+    else:
+        with open(path, "rb") as fb:
+            return imread_from_fileobject(fb, grayscale, unchanged, anydepth)
 
 
 def imread_from_fileobject(fb, grayscale=False, unchanged=False, anydepth=False):
@@ -1501,15 +1140,48 @@
         image[:, :, :3] = image[:, :, [2, 1, 0]]  # Turn BGR to RGB (or BGRA to RGBA)
     return image
 
-    @classmethod
-    def imwrite(cls, path, image):
-        with cls.open(path, "wb") as fwb:
-            imwrite(fwb, image, path)
+
+def imread_rasterio(path, grayscale=False, unchanged=False, anydepth=False):
+    """Load image as an array ignoring EXIF orientation."""
+    if grayscale:
+        raise IOError("Grayscale not implemented")
+
+    with rasterio.open(path, "r") as f:
+        image = reshape_as_image(f.read())
+
+    if image is None: 
+        raise IOError("Unable to load image {}".format(path))
+
+    if not anydepth or not unchanged:
+        # Normalize to 8bit
+        min_value = float(image.min())
+        value_range = float(image.max()) - min_value
+        
+        image = image.astype(np.float32)
+        image -= min_value
+        image *= 255.0 / value_range
+        np.around(image, out=image)
+        image[image > 255] = 255
+        image[image < 0] = 0
+        image = image.astype(np.uint8)
+
+    if not unchanged:
+        # Convert to RGB
+        if image.shape[2] == 1:
+            image = np.repeat(image[:, :, :], 3, axis=2)
+        elif image.shape[2] > 3:
+            image = image[:,:,:3]
+
+    return image
 
 
 def imwrite(path, image: np.ndarray):
-    with open(path, "wb") as fwb:
-        return imwrite_from_fileobject(fwb, image, path)
+    _, ext = os.path.splitext(path)
+    if ext.lower() == ".tiff" or ext.lower() == ".tif":
+        return imwrite_rasterio(path, image)
+    else:
+        with open(path, "wb") as fwb:
+            return imwrite_from_fileobject(fwb, image, path)
 
 
 def imwrite_from_fileobject(fwb, image: np.ndarray, ext: str):
@@ -1518,6 +1190,29 @@
         image[:, :, :3] = image[:, :, [2, 1, 0]]  # Turn RGB to BGR (or RGBA to BGRA)
     _, im_buffer = cv2.imencode(ext, image)
     fwb.write(im_buffer)
+
+
+def imwrite_rasterio(path, image: np.ndarray):
+    if len(image.shape) == 2:
+        image = np.repeat(image[:, :, np.newaxis], 1, axis=2)
+
+    profile =  {
+        'width': image.shape[1], 
+        'height': image.shape[0], 
+        'count': image.shape[2],
+        'blockxsize': 512,
+        'blockysize': 512,
+        'compress': 'lzw',
+        'predictor': 3 if image.dtype == np.float32 else 2,
+        'driver': 'GTiff',
+        'dtype': image.dtype,
+        'interleave': 'pixel',
+        'tiled': False
+    }
+
+    with rasterio.open(path, "w", **profile) as f:
+        for b in range(0, image.shape[2]):
+            f.write(image[:,:,b], b + 1)
 
 
 def image_size_from_fileobject(fb):
@@ -1637,6 +1332,8 @@
 
     @classmethod
     def symlink(cls, src_path, dst_path, **kwargs):
+        if sys.platform == 'win32':
+            raise Exception("symlinks are not supported on win32")
         os.symlink(src_path, dst_path, **kwargs)
 
     @classmethod
@@ -1657,13 +1354,21 @@
 
     @classmethod
     def imread(cls, path, grayscale=False, unchanged=False, anydepth=False):
-        with cls.open(path, "rb") as fb:
-            return imread_from_fileobject(fb, grayscale, unchanged, anydepth)
+        _, ext = os.path.splitext(path)
+        if ext.lower() == ".tiff" or ext.lower() == ".tif":
+            return imread_rasterio(path, grayscale, unchanged, anydepth)
+        else:
+            with cls.open(path, "rb") as fb:
+                return imread_from_fileobject(fb, grayscale, unchanged, anydepth)
 
     @classmethod
     def imwrite(cls, path, image):
-        with cls.open(path, "wb") as fwb:
-            imwrite_from_fileobject(fwb, image, path)
+        _, ext = os.path.splitext(path)
+        if ext.lower() == ".tiff" or ext.lower() == ".tif":
+            imwrite_rasterio(path, image)
+        else:
+            with cls.open(path, "wb") as fwb:
+                imwrite_from_fileobject(fwb, image, path)
 
     @classmethod
     def image_size(cls, path):
@@ -1672,5 +1377,4 @@
 
     @classmethod
     def timestamp(cls, path):
-        return os.path.getmtime(path)
->>>>>>> 58d0fc32
+        return os.path.getmtime(path)