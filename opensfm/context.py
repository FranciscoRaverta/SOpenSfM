import logging
import os
<<<<<<< HEAD
import vmem
=======
try:
    import resource
except ModuleNotFoundError:
    pass # Windows
>>>>>>> 2200cdb4
import sys
import ctypes
from typing import Optional

import cv2
from joblib import Parallel, delayed, parallel_backend


logger = logging.getLogger(__name__)


abspath = os.path.dirname(os.path.realpath(__file__))
SENSOR = os.path.join(abspath, "data", "sensor_data.json")
BOW_PATH = os.path.join(abspath, "data", "bow")


# Handle different OpenCV versions
OPENCV5 = int(cv2.__version__.split(".")[0]) >= 5
OPENCV4 = int(cv2.__version__.split(".")[0]) >= 4
OPENCV44 = (
    int(cv2.__version__.split(".")[0]) == 4 and int(cv2.__version__.split(".")[1]) >= 4
)
OPENCV3 = int(cv2.__version__.split(".")[0]) >= 3

if hasattr(cv2, "flann_Index"):
    flann_Index = cv2.flann_Index
elif hasattr(cv2, "flann") and hasattr(cv2.flann, "Index"):
    flann_Index = cv2.flann.Index
else:
    logger.warning("Unable to find flann Index")
    flann_Index = None


# Parallel processes
def parallel_map(func, args, num_proc, max_batch_size=1):
    """Run function for all arguments using multiple processes."""
    # De-activate/Restore any inner OpenCV threading
    threads_used = cv2.getNumThreads()
    cv2.setNumThreads(0)

    num_proc = min(num_proc, len(args))
    if num_proc <= 1:
        res = list(map(func, args))
    else:
        with parallel_backend("threading", n_jobs=num_proc):
            batch_size = max(1, int(len(args) / (num_proc * 2)))
            batch_size = (
                min(batch_size, max_batch_size) if max_batch_size else batch_size
            )
            res = Parallel(batch_size=batch_size)(delayed(func)(arg) for arg in args)

    cv2.setNumThreads(threads_used)
    return res


<<<<<<< HEAD
def memory_available():
    """Available memory in MB."""
    return vmem.virtual_memory().available / 1024 / 1024
=======
# Memory usage

if sys.platform == 'win32':
    class MEMORYSTATUSEX(ctypes.Structure):
        _fields_ = [
            ("dwLength", ctypes.c_ulong),
            ("dwMemoryLoad", ctypes.c_ulong),
            ("ullTotalPhys", ctypes.c_ulonglong),
            ("ullAvailPhys", ctypes.c_ulonglong),
            ("ullTotalPageFile", ctypes.c_ulonglong),
            ("ullAvailPageFile", ctypes.c_ulonglong),
            ("ullTotalVirtual", ctypes.c_ulonglong),
            ("ullAvailVirtual", ctypes.c_ulonglong),
            ("sullAvailExtendedVirtual", ctypes.c_ulonglong),
        ]

        def __init__(self):
            # have to initialize this to the size of MEMORYSTATUSEX
            self.dwLength = ctypes.sizeof(self)
            super(MEMORYSTATUSEX, self).__init__()

    def memory_available() -> Optional[int]:
        """Available memory in MB.

        Only works on Windows
        """
        stat = MEMORYSTATUSEX()
        ctypes.windll.kernel32.GlobalMemoryStatusEx(ctypes.byref(stat))
        return stat.ullAvailPhys / 1024 / 1024

    def current_memory_usage():
        stat = MEMORYSTATUSEX()
        ctypes.windll.kernel32.GlobalMemoryStatusEx(ctypes.byref(stat))
        return (stat.ullTotalPhys - stat.ullAvailPhys) / 1024
else:
    if sys.platform == "darwin":
        rusage_unit = 1
    else:
        rusage_unit = 1024


    def memory_available() -> Optional[int]:
        """Available memory in MB.

        Only works on linux and returns None otherwise.
        """
        with os.popen("free -t -m") as fp:
            lines = fp.readlines()
        if not lines:
            return None
        available_mem = int(lines[1].split()[6])
        return available_mem


    def current_memory_usage():
        return resource.getrusage(resource.RUSAGE_SELF).ru_maxrss * rusage_unit
>>>>>>> 2200cdb4


def processes_that_fit_in_memory(desired: int, per_process: int) -> int:
    """Amount of parallel BoW process that fit in memory."""
    available_mem = memory_available()
    if available_mem is not None:
        fittable = max(1, int(available_mem / per_process))
        return min(desired, fittable)
    else:
<<<<<<< HEAD
        return desired


def current_memory_usage():
    return vmem.virtual_memory().used / 1024
=======
        return desired
>>>>>>> 2200cdb4
<|MERGE_RESOLUTION|>--- conflicted
+++ resolved
@@ -1,13 +1,9 @@
 import logging
 import os
-<<<<<<< HEAD
-import vmem
-=======
 try:
     import resource
 except ModuleNotFoundError:
     pass # Windows
->>>>>>> 2200cdb4
 import sys
 import ctypes
 from typing import Optional
@@ -63,11 +59,6 @@
     return res
 
 
-<<<<<<< HEAD
-def memory_available():
-    """Available memory in MB."""
-    return vmem.virtual_memory().available / 1024 / 1024
-=======
 # Memory usage
 
 if sys.platform == 'win32':
@@ -124,7 +115,6 @@
 
     def current_memory_usage():
         return resource.getrusage(resource.RUSAGE_SELF).ru_maxrss * rusage_unit
->>>>>>> 2200cdb4
 
 
 def processes_that_fit_in_memory(desired: int, per_process: int) -> int:
@@ -134,12 +124,4 @@
         fittable = max(1, int(available_mem / per_process))
         return min(desired, fittable)
     else:
-<<<<<<< HEAD
-        return desired
-
-
-def current_memory_usage():
-    return vmem.virtual_memory().used / 1024
-=======
-        return desired
->>>>>>> 2200cdb4
+        return desired